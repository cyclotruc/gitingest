--- conflicted
+++ resolved
@@ -89,14 +89,18 @@
 
 13. **Iterate** on any review feedback—update your branch and repeat **6 – 11** as needed.
 
-<<<<<<< HEAD
+*(Optional) Invite a maintainer to your branch for easier collaboration.*
+
+---
+
+## CSS & build artefacts
+
+- **Do not commit `src/static/css/site.css`.** The CI pipeline runs `npm run build:css` during the container/image build, so the artefact is produced automatically.
+
     *(Optional) Invite project maintainer to your branch for easier collaboration.*
 
 - When developing locally you may run the build yourself (see step 9) so you can preview the styles.
 
 ## Dependency Management
 
-When you add a new import from an external package, make sure to add it to both `requirements.txt` and `pyproject.toml` (if applicable). This ensures all environments and CI/CD pipelines have the correct dependencies installed.
-=======
-*(Optional) Invite a maintainer to your branch for easier collaboration.*
->>>>>>> 3e83ba39
+When you add a new import from an external package, make sure to add it to both `requirements.txt` and `pyproject.toml` (if applicable). This ensures all environments and CI/CD pipelines have the correct dependencies installed.