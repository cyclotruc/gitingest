--- conflicted
+++ resolved
@@ -1,58 +1,9 @@
 import os
 import uuid
-<<<<<<< HEAD
-import os 
+
 from urllib.parse import unquote
-
-
-DEFAULT_IGNORE_PATTERNS = [
-    # Python
-    '*.pyc', '*.pyo', '*.pyd', '__pycache__', '.pytest_cache', '.coverage',
-    '.tox', '.nox', '.mypy_cache', '.ruff_cache', '.hypothesis',
-    'poetry.lock', 'Pipfile.lock',
-    
-    # JavaScript/Node
-    'node_modules', 'bower_components', 'package-lock.json', 'yarn.lock',
-    '.npm', '.yarn', '.pnpm-store',
-    
-    # Version control
-    '.git', '.svn', '.hg', '.gitignore', '.gitattributes', '.gitmodules',
-    
-    # Images and media
-    '*.svg', '*.png', '*.jpg', '*.jpeg', '*.gif', '*.ico', '*.pdf',
-    '*.mov', '*.mp4', '*.mp3', '*.wav',
-    
-    # Virtual environments
-    'venv', '.venv', 'env', '.env', 'virtualenv',
-    
-    # IDEs and editors
-    '.idea', '.vscode', '.vs', '*.swp', '*.swo', '*.swn',
-    '.settings', '.project', '.classpath', '*.sublime-*',
-    
-    # Temporary and cache files
-    '*.log', '*.bak', '*.swp', '*.tmp', '*.temp',
-    '.cache', '.sass-cache', '.eslintcache',
-    '.DS_Store', 'Thumbs.db', 'desktop.ini',
-    
-    # Build directories and artifacts
-    'build', 'dist', 'target', 'out',
-    '*.egg-info', '*.egg', '*.whl',
-    '*.so', '*.dylib', '*.dll', '*.class',
-    
-    # Documentation
-    'site-packages', '.docusaurus', '.next', '.nuxt',
-    
-    # Other common patterns
-    '*.min.js', '*.min.css',  # Minified files
-    '*.map',  # Source maps
-    '.terraform', '*.tfstate*',  # Terraform
-    'vendor/',  # Dependencies in various languages
-]
-=======
 from typing import Any, Dict, List, Optional, Union
-
 from gitingest.ignore_patterns import DEFAULT_IGNORE_PATTERNS
->>>>>>> eb73a0cc
 
 TMP_BASE_PATH = "../tmp"
 
@@ -87,20 +38,15 @@
 
     parsed["user_name"] = path_parts[0]
     parsed["repo_name"] = path_parts[1]
-<<<<<<< HEAD
-    
+
     # Keep original URL format but with decoded components
-=======
-
-    # Keep original URL format
->>>>>>> eb73a0cc
     parsed["url"] = f"https://{domain}/{parsed['user_name']}/{parsed['repo_name']}"
     parsed['slug'] = f"{parsed['user_name']}-{parsed['repo_name']}"
     parsed["id"] = str(uuid.uuid4())
     parsed["local_path"] = f"{TMP_BASE_PATH}/{parsed['id']}/{parsed['slug']}"
 
     if len(path_parts) > 3:
-<<<<<<< HEAD
+
         parsed["type"] = path_parts[2]  # Usually 'tree' or 'blob'
         
         # Find the commit hash or reconstruct the branch name
@@ -120,14 +66,7 @@
                 # No additional type indicator found, assume everything is part of the branch name
                 parsed["branch"] = "/".join(remaining_parts)
                 parsed["subpath"] = "/"
-=======
-        parsed["type"] = path_parts[2]
-        parsed["branch"] = path_parts[3]
-        if len(parsed['branch']) == 40 and all(c in '0123456789abcdefABCDEF' for c in parsed['branch']):
-            parsed["commit"] = parsed['branch']
 
-        parsed["subpath"] = "/" + "/".join(path_parts[4:])
->>>>>>> eb73a0cc
 
     return parsed
 
