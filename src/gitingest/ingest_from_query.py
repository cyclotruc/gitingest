import os
from fnmatch import fnmatch
from typing import Any

import tiktoken

MAX_FILE_SIZE = 10 * 1024 * 1024  # 10 MB
MAX_DIRECTORY_DEPTH = 20  # Maximum depth of directory traversal
MAX_FILES = 10_000  # Maximum number of files to process
MAX_TOTAL_SIZE_BYTES = 500 * 1024 * 1024  # 500 MB


def _should_include(path: str, base_path: str, include_patterns: list[str]) -> bool:
    rel_path = path.replace(base_path, "").lstrip(os.sep)
    include = False
    for pattern in include_patterns:
        if fnmatch(rel_path, pattern):
            include = True
    return include


<<<<<<< HEAD
def should_exclude(path: str, base_path: str, ignore_patterns: list[str]) -> bool:
    """
    Check if a path should be excluded based on ignore patterns.
    Supports full directory exclusions with nested content.
    """
=======
def _should_exclude(path: str, base_path: str, ignore_patterns: list[str]) -> bool:
>>>>>>> d77741bd
    rel_path = path.replace(base_path, "").lstrip(os.sep)
    rel_path = rel_path.replace('\\', '/')  # Normalize path separators

    for pattern in ignore_patterns:
<<<<<<< HEAD
        if pattern == "":
            continue
            
        # If pattern is a directory (ends with /), all its contents should be excluded
        is_dir_pattern = pattern.endswith('/')
        pattern_base = pattern.rstrip('/')
        
        # For directory patterns, exclude both the directory itself and all its contents
        if is_dir_pattern:
            # Check if path is or starts with the directory pattern
            if rel_path == pattern_base or rel_path.startswith(f"{pattern_base}/"):
                return True
            # Also check parent directories
            rel_parts = rel_path.split('/')
            for i in range(len(rel_parts)):
                if '/'.join(rel_parts[:i+1]) == pattern_base:
                    return True
        else:
            # For file patterns, use standard fnmatch
            if fnmatch(rel_path, pattern):
                return True
            
    return False

def is_safe_symlink(symlink_path: str, base_path: str) -> bool:
=======
        if pattern and fnmatch(rel_path, pattern):
            return True
    return False


def _is_safe_symlink(symlink_path: str, base_path: str) -> bool:
>>>>>>> d77741bd
    """Check if a symlink points to a location within the base directory."""
    try:
        target_path = os.path.realpath(symlink_path)
        base_path = os.path.realpath(base_path)
        return os.path.commonpath([target_path, base_path]) == base_path
    except (OSError, ValueError):
        # If there's any error resolving the paths, consider it unsafe
        return False


def _is_text_file(file_path: str) -> bool:
    """Determines if a file is likely a text file based on its content."""
    try:
        with open(file_path, "rb") as file:
            chunk = file.read(1024)
        return not bool(chunk.translate(None, bytes([7, 8, 9, 10, 12, 13, 27] + list(range(0x20, 0x100)))))
    except OSError:
        return False


def _read_file_content(file_path: str) -> str:
    try:
        with open(file_path, encoding="utf-8", errors="ignore") as f:
            return f.read()
    except Exception as e:
        return f"Error reading file: {str(e)}"


def _scan_directory(
    path: str,
    query: dict[str, Any],
    seen_paths: set[str] | None = None,
    depth: int = 0,
    stats: dict[str, int] | None = None,
) -> dict[str, Any] | None:
    """Recursively analyzes a directory and its contents with safety limits."""
    if seen_paths is None:
        seen_paths = set()

    if stats is None:
        stats = {"total_files": 0, "total_size": 0}

    # Convert to absolute paths and normalize slashes, remove trailing slashes
    path = os.path.abspath(os.path.normpath(path.rstrip('\\/')))
    base_path = os.path.abspath(os.path.normpath(query["local_path"].rstrip('\\/')))
    
    # Check if path exists and is a directory
    if not os.path.exists(path):
        print(f"Path does not exist: {path}")
        return None
        
    if not os.path.isdir(path):
        print(f"Path is not a directory: {path}")
        return None

    # Check if path is same as or subdirectory of base_path
    try:
        relative = os.path.relpath(path, base_path)
        if relative.startswith('..'):
            print(f"Skipping path outside target directory: {path}")
            return None
    except ValueError:
        print(f"Skipping path outside target directory: {path}")
        return None

    if depth > MAX_DIRECTORY_DEPTH:
        print(f"Skipping deep directory: {path} (max depth {MAX_DIRECTORY_DEPTH} reached)")
        return None

    if stats["total_files"] >= MAX_FILES:
        print(f"Skipping further processing: maximum file limit ({MAX_FILES}) reached")
        return None

    if stats["total_size"] >= MAX_TOTAL_SIZE_BYTES:
        print(f"Skipping further processing: maximum total size ({MAX_TOTAL_SIZE_BYTES/1024/1024:.1f}MB) reached")
        return None

    real_path = os.path.realpath(path)
    if real_path in seen_paths:
        print(f"Skipping already visited path: {path}")
        return None

    seen_paths.add(real_path)

    result = {
        "name": os.path.basename(path),
        "type": "directory",
        "size": 0,
        "children": [],
        "file_count": 0,
        "dir_count": 0,
        "path": path,
        "ignore_content": False,
    }

    ignore_patterns = query["ignore_patterns"]
    include_patterns = query["include_patterns"]

    try:
        items = sorted(os.listdir(path))  # Sort for consistent ordering
        for item in items:
            item_path = os.path.normpath(os.path.join(path, item))
            
            print(f"Checking path: {item_path}")  # Show what we're actually checking

<<<<<<< HEAD
            if should_exclude(item_path, base_path, ignore_patterns):
                print(f"Skipping excluded path: {item_path}")
=======
            if _should_exclude(item_path, base_path, ignore_patterns):
>>>>>>> d77741bd
                continue

            is_file = os.path.isfile(item_path)
            if is_file and query["include_patterns"]:
                if not _should_include(item_path, base_path, include_patterns):
                    result["ignore_content"] = True
<<<<<<< HEAD
                    continue                    
=======
                    continue

            # Handle symlinks
            if os.path.islink(item_path):
                if not _is_safe_symlink(item_path, base_path):
                    print(f"Skipping symlink that points outside base directory: {item_path}")
                    continue
                real_path = os.path.realpath(item_path)
                if real_path in seen_paths:
                    print(f"Skipping already visited symlink target: {item_path}")
                    continue

                if os.path.isfile(real_path):
                    file_size = os.path.getsize(real_path)
                    if stats["total_size"] + file_size > MAX_TOTAL_SIZE_BYTES:
                        print(f"Skipping file {item_path}: would exceed total size limit")
                        continue

                    stats["total_files"] += 1
                    stats["total_size"] += file_size

                    if stats["total_files"] > MAX_FILES:
                        print(f"Maximum file limit ({MAX_FILES}) reached")
                        return result

                    is_text = _is_text_file(real_path)
                    content = _read_file_content(real_path) if is_text else "[Non-text file]"

                    child = {
                        "name": item,
                        "type": "file",
                        "size": file_size,
                        "content": content,
                        "path": item_path,
                    }
                    result["children"].append(child)
                    result["size"] += file_size
                    result["file_count"] += 1
>>>>>>> d77741bd

                elif os.path.isdir(real_path):
                    subdir = _scan_directory(
                        path=real_path,
                        query=query,
                        seen_paths=seen_paths,
                        depth=depth + 1,
                        stats=stats,
                    )
                    if subdir and (not include_patterns or subdir["file_count"] > 0):
                        subdir["name"] = item
                        subdir["path"] = item_path
                        result["children"].append(subdir)
                        result["size"] += subdir["size"]
                        result["file_count"] += subdir["file_count"]
                        result["dir_count"] += 1 + subdir["dir_count"]
                continue

            if os.path.isfile(item_path):
                file_size = os.path.getsize(item_path)
                if stats["total_size"] + file_size > MAX_TOTAL_SIZE_BYTES:
                    print(f"Skipping file {item_path}: would exceed total size limit")
                    continue

                stats["total_files"] += 1
                stats["total_size"] += file_size

                if stats["total_files"] > MAX_FILES:
                    print(f"Maximum file limit ({MAX_FILES}) reached")
                    return result

                is_text = _is_text_file(item_path)
                content = _read_file_content(item_path) if is_text else "[Non-text file]"

                child = {
                    "name": item,
                    "type": "file",
                    "size": file_size,
                    "content": content,
                    "path": item_path,
                }
                result["children"].append(child)
                result["size"] += file_size
                result["file_count"] += 1

            elif os.path.isdir(item_path):
                subdir = _scan_directory(
                    path=item_path,
                    query=query,
                    seen_paths=seen_paths,
                    depth=depth + 1,
                    stats=stats,
                )
                if subdir and (not include_patterns or subdir["file_count"] > 0):
                    result["children"].append(subdir)
                    result["size"] += subdir["size"]
                    result["file_count"] += subdir["file_count"]
                    result["dir_count"] += 1 + subdir["dir_count"]

    except PermissionError:
        print(f"Permission denied: {path}")

    return result


def _extract_files_content(
    query: dict[str, Any],
    node: dict[str, Any],
    max_file_size: int,
    files: list[dict[str, Any]] | None = None,
) -> list[dict[str, Any]]:
    """Recursively collects all text files with their contents."""
    if files is None:
        files = []

    if node["type"] == "file" and node["content"] != "[Non-text file]":
        content = node["content"]
        if node["size"] > max_file_size:
            content = None

        files.append(
            {
                "path": node["path"].replace(query["local_path"], ""),
                "content": content,
                "size": node["size"],
            },
        )
    elif node["type"] == "directory":
        for child in node["children"]:
            _extract_files_content(query=query, node=child, max_file_size=max_file_size, files=files)

    return files


def _create_file_content_string(files: list[dict[str, Any]]) -> str:
    """Creates a formatted string of file contents with separators."""
    output = ""
    separator = "=" * 48 + "\n"

    # First add README.md if it exists
    for file in files:
        if not file["content"]:
            continue

        if file["path"].lower() == "/readme.md":
            output += separator
            output += f"File: {file['path']}\n"
            output += separator
            output += f"{file['content']}\n\n"
            break

    # Then add all other files in their original order
    for file in files:
        if not file["content"] or file["path"].lower() == "/readme.md":
            continue

        output += separator
        output += f"File: {file['path']}\n"
        output += separator
        output += f"{file['content']}\n\n"

    return output


def _create_summary_string(query: dict[str, Any], nodes: dict[str, Any]) -> str:
    """Creates a summary string with file counts and content size."""
    if "user_name" in query:
        summary = f"Repository: {query['user_name']}/{query['repo_name']}\n"
    else:
        summary = f"Repository: {query['slug']}\n"

    summary += f"Files analyzed: {nodes['file_count']}\n"

    if "subpath" in query and query["subpath"] != "/":
        summary += f"Subpath: {query['subpath']}\n"
    if "commit" in query and query["commit"]:
        summary += f"Commit: {query['commit']}\n"
    elif "branch" in query and query["branch"] != "main" and query["branch"] != "master" and query["branch"]:
        summary += f"Branch: {query['branch']}\n"

    return summary


def _create_tree_structure(query: dict[str, Any], node: dict[str, Any], prefix: str = "", is_last: bool = True) -> str:
    """Creates a tree-like string representation of the file structure."""
    tree = ""

    if not node["name"]:
        node["name"] = query["slug"]

    if node["name"]:
        current_prefix = "└── " if is_last else "├── "
        name = node["name"] + "/" if node["type"] == "directory" else node["name"]
        tree += prefix + current_prefix + name + "\n"

    if node["type"] == "directory":
        # Adjust prefix only if we added a node name
        new_prefix = prefix + ("    " if is_last else "│   ") if node["name"] else prefix
        children = node["children"]
        for i, child in enumerate(children):
            tree += _create_tree_structure(query, child, new_prefix, i == len(children) - 1)

    return tree


def _generate_token_string(context_string: str) -> str | None:
    """Returns the number of tokens in a text string."""
    formatted_tokens = ""
    try:
        encoding = tiktoken.get_encoding("cl100k_base")
        total_tokens = len(encoding.encode(context_string, disallowed_special=()))

    except Exception as e:
        print(e)
        return None

    if total_tokens > 1_000_000:
        formatted_tokens = f"{total_tokens / 1_000_000:.1f}M"
    elif total_tokens > 1_000:
        formatted_tokens = f"{total_tokens / 1_000:.1f}k"
    else:
        formatted_tokens = f"{total_tokens}"

    return formatted_tokens


def _ingest_single_file(path: str, query: dict[str, Any]) -> tuple[str, str, str]:
    if not os.path.isfile(path):
        raise ValueError(f"Path {path} is not a file")

    file_size = os.path.getsize(path)
    is_text = _is_text_file(path)
    if not is_text:
        raise ValueError(f"File {path} is not a text file")

    content = _read_file_content(path)
    if file_size > query["max_file_size"]:
        content = "[Content ignored: file too large]"

    file_info = {
        "path": path.replace(query["local_path"], ""),
        "content": content,
        "size": file_size,
    }

    summary = (
        f"Repository: {query['user_name']}/{query['repo_name']}\n"
        f"File: {os.path.basename(path)}\n"
        f"Size: {file_size:,} bytes\n"
        f"Lines: {len(content.splitlines()):,}\n"
    )

    files_content = _create_file_content_string([file_info])
    tree = "Directory structure:\n└── " + os.path.basename(path)

    formatted_tokens = _generate_token_string(files_content)
    if formatted_tokens:
        summary += f"\nEstimated tokens: {formatted_tokens}"

    return summary, tree, files_content


def _ingest_directory(path: str, query: dict[str, Any]) -> tuple[str, str, str]:
    nodes = _scan_directory(path=path, query=query)
    if not nodes:
        raise ValueError(f"No files found in {path}")
    files = _extract_files_content(query=query, node=nodes, max_file_size=query["max_file_size"])
    summary = _create_summary_string(query, nodes)
    tree = "Directory structure:\n" + _create_tree_structure(query, nodes)
    files_content = _create_file_content_string(files)

    formatted_tokens = _generate_token_string(tree + files_content)
    if formatted_tokens:
        summary += f"\nEstimated tokens: {formatted_tokens}"

    return summary, tree, files_content


def ingest_from_query(query: dict[str, Any]) -> tuple[str, str, str]:
    """Main entry point for analyzing a codebase directory or single file."""
<<<<<<< HEAD
    # Normalize the path properly, remove trailing slashes
    path = os.path.abspath(os.path.normpath(
        os.path.join(query["local_path"].rstrip('\\/'), 
                    query["subpath"].lstrip(os.sep).rstrip('\\/'))
    ))
    
    if not os.path.exists(path):
        raise ValueError(f"Path does not exist: {path}")
    
=======
    path = f"{query['local_path']}{query['subpath']}"
    if not os.path.exists(path):
        raise ValueError(f"{query['slug']} cannot be found")

>>>>>>> d77741bd
    if query.get("type") == "blob":
        return _ingest_single_file(path, query)

<<<<<<< HEAD
    if not os.path.isdir(path):
        raise ValueError(f"Path is not a directory: {path}")

    return ingest_directory(path, query)
=======
    return _ingest_directory(path, query)
>>>>>>> d77741bd
<|MERGE_RESOLUTION|>--- conflicted
+++ resolved
@@ -19,20 +19,17 @@
     return include
 
 
-<<<<<<< HEAD
-def should_exclude(path: str, base_path: str, ignore_patterns: list[str]) -> bool:
+
+def _should_exclude(path: str, base_path: str, ignore_patterns: list[str]) -> bool:
     """
     Check if a path should be excluded based on ignore patterns.
     Supports full directory exclusions with nested content.
     """
-=======
-def _should_exclude(path: str, base_path: str, ignore_patterns: list[str]) -> bool:
->>>>>>> d77741bd
+
     rel_path = path.replace(base_path, "").lstrip(os.sep)
     rel_path = rel_path.replace('\\', '/')  # Normalize path separators
 
     for pattern in ignore_patterns:
-<<<<<<< HEAD
         if pattern == "":
             continue
             
@@ -57,15 +54,8 @@
             
     return False
 
-def is_safe_symlink(symlink_path: str, base_path: str) -> bool:
-=======
-        if pattern and fnmatch(rel_path, pattern):
-            return True
-    return False
-
-
 def _is_safe_symlink(symlink_path: str, base_path: str) -> bool:
->>>>>>> d77741bd
+
     """Check if a symlink points to a location within the base directory."""
     try:
         target_path = os.path.realpath(symlink_path)
@@ -171,21 +161,13 @@
             
             print(f"Checking path: {item_path}")  # Show what we're actually checking
 
-<<<<<<< HEAD
-            if should_exclude(item_path, base_path, ignore_patterns):
-                print(f"Skipping excluded path: {item_path}")
-=======
             if _should_exclude(item_path, base_path, ignore_patterns):
->>>>>>> d77741bd
                 continue
 
             is_file = os.path.isfile(item_path)
             if is_file and query["include_patterns"]:
                 if not _should_include(item_path, base_path, include_patterns):
                     result["ignore_content"] = True
-<<<<<<< HEAD
-                    continue                    
-=======
                     continue
 
             # Handle symlinks
@@ -224,7 +206,6 @@
                     result["children"].append(child)
                     result["size"] += file_size
                     result["file_count"] += 1
->>>>>>> d77741bd
 
                 elif os.path.isdir(real_path):
                     subdir = _scan_directory(
@@ -465,7 +446,6 @@
 
 def ingest_from_query(query: dict[str, Any]) -> tuple[str, str, str]:
     """Main entry point for analyzing a codebase directory or single file."""
-<<<<<<< HEAD
     # Normalize the path properly, remove trailing slashes
     path = os.path.abspath(os.path.normpath(
         os.path.join(query["local_path"].rstrip('\\/'), 
@@ -473,22 +453,12 @@
     ))
     
     if not os.path.exists(path):
-        raise ValueError(f"Path does not exist: {path}")
-    
-=======
-    path = f"{query['local_path']}{query['subpath']}"
-    if not os.path.exists(path):
         raise ValueError(f"{query['slug']} cannot be found")
 
->>>>>>> d77741bd
     if query.get("type") == "blob":
         return _ingest_single_file(path, query)
 
-<<<<<<< HEAD
     if not os.path.isdir(path):
         raise ValueError(f"Path is not a directory: {path}")
 
-    return ingest_directory(path, query)
-=======
-    return _ingest_directory(path, query)
->>>>>>> d77741bd
+    return _ingest_directory(path, query)