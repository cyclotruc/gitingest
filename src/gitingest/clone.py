import asyncio
from dataclasses import dataclass

from gitingest.utils import AsyncTimeoutError, async_timeout

CLONE_TIMEOUT = 20


<<<<<<< HEAD
async def check_repo_exists(url: str) -> bool:
    try:
        proc = await asyncio.create_subprocess_exec(
            "curl",
            "-I",
            url,
            stdout=asyncio.subprocess.PIPE,
            stderr=asyncio.subprocess.PIPE,
        )
        stdout, stderr = await proc.communicate()
    except TimeoutError:
        raise TimeOutError("The repository cloning process timed out.")
=======
@dataclass
class CloneConfig:
    url: str
    local_path: str
    commit: str | None = None
    branch: str | None = None


async def check_repo_exists(url: str) -> bool:
    """
    Check if a repository exists at the given URL using an HTTP HEAD request.

    Parameters
    ----------
    url : str
        The URL of the repository.

    Returns
    -------
    bool
        True if the repository exists, False otherwise.
    """
    proc = await asyncio.create_subprocess_exec(
        "curl",
        "-I",
        url,
        stdout=asyncio.subprocess.PIPE,
        stderr=asyncio.subprocess.PIPE,
    )
    stdout, _ = await proc.communicate()
>>>>>>> 65b4b4a5
    if proc.returncode != 0:
        return False
    # Check if stdout contains "404" status code
    stdout_str = stdout.decode()
    return "HTTP/1.1 404" not in stdout_str and "HTTP/2 404" not in stdout_str


<<<<<<< HEAD
@async_timeout(CLONE_TIMEOUT)
async def clone_repo(query: dict) -> str:
    if not await check_repo_exists(query["url"]):
        raise ValueError("Repository not found, make sure it is public")

    try:
        if query["commit"]:
            proc = await asyncio.create_subprocess_exec(
                "git",
                "clone",
                "--single-branch",
                query["url"],
                query["local_path"],
                stdout=asyncio.subprocess.PIPE,
                stderr=asyncio.subprocess.PIPE,
            )
            stdout, stderr = await proc.communicate()

            proc = await asyncio.create_subprocess_exec(
                "git",
                "-C",
                query["local_path"],
                "checkout",
                query["branch"],
                stdout=asyncio.subprocess.PIPE,
                stderr=asyncio.subprocess.PIPE,
            )
            stdout, stderr = await proc.communicate()
        elif (
            query["branch"] != "main"
            and query["branch"] != "master"
            and query["branch"]
        ):
            proc = await asyncio.create_subprocess_exec(
                "git",
                "clone",
                "--depth=1",
                "--single-branch",
                "--branch",
                query["branch"],
                query["url"],
                query["local_path"],
                stdout=asyncio.subprocess.PIPE,
                stderr=asyncio.subprocess.PIPE,
            )
        else:
            proc = await asyncio.create_subprocess_exec(
                "git",
                "clone",
                "--depth=1",
                "--single-branch",
                query["url"],
                query["local_path"],
                stdout=asyncio.subprocess.PIPE,
                stderr=asyncio.subprocess.PIPE,
            )

        stdout, stderr = await proc.communicate()
        return stdout, stderr
    except TimeoutError:
        stdout = "The repository cloning process timed out."
        stderr = "TimeoutError"
        return stdout, stderr
=======
async def run_git_command(*args: str) -> tuple[bytes, bytes]:
    """
    Executes a git command asynchronously and captures its output.

    Parameters
    ----------
    *args : str
        The git command and its arguments to execute.

    Returns
    -------
    Tuple[bytes, bytes]
        A tuple containing the stdout and stderr of the git command.

    Raises
    ------
    RuntimeError
        If the git command exits with a non-zero status.
    """
    proc = await asyncio.create_subprocess_exec(
        *args,
        stdout=asyncio.subprocess.PIPE,
        stderr=asyncio.subprocess.PIPE,
    )
    stdout, stderr = await proc.communicate()
    if proc.returncode != 0:
        error_message = stderr.decode().strip()
        raise RuntimeError(f"Git command failed: {' '.join(args)}\nError: {error_message}")

    return stdout, stderr


@async_timeout(CLONE_TIMEOUT)
async def clone_repo(config: CloneConfig) -> tuple[bytes, bytes]:
    """
    Clones a repository to a local path based on the provided query parameters.

    Parameters
    ----------
    config : CloneConfig
        A dictionary containing the following keys:
            - url (str): The URL of the repository.
            - local_path (str): The local path to clone the repository to.
            - commit (Optional[str]): The specific commit hash to checkout.
            - branch (Optional[str]): The branch to clone. Defaults to 'main' or 'master' if not provided.

    Returns
    -------
    Tuple[bytes, bytes]
        A tuple containing the stdout and stderr of the git commands executed.

    Raises
    ------
    ValueError
        If the repository does not exist or if required query parameters are missing.
    RuntimeError
        If any git command fails during execution.
    AsyncTimeoutError
        If the cloning process exceeds the specified timeout.
    """
    # Extract and validate query parameters
    url: str = config.url
    local_path: str = config.local_path
    commit: str | None = config.commit
    branch: str | None = config.branch

    if not url:
        raise ValueError("The 'url' parameter is required.")

    if not local_path:
        raise ValueError("The 'local_path' parameter is required.")

    # Check if the repository exists
    if not await check_repo_exists(url):
        raise ValueError("Repository not found, make sure it is public")

    try:
        if commit:
            # Scenario 1: Clone and checkout a specific commit
            # Clone the repository without depth to ensure full history for checkout
            clone_cmd = ["git", "clone", "--single-branch", url, local_path]
            await run_git_command(*clone_cmd)

            # Checkout the specific commit
            checkout_cmd = ["git", "-C", local_path, "checkout", commit]
            return await run_git_command(*checkout_cmd)

        if branch and branch.lower() not in ("main", "master"):

            # Scenario 2: Clone a specific branch with shallow depth
            clone_cmd = ["git", "clone", "--depth=1", "--single-branch", "--branch", branch, url, local_path]
            return await run_git_command(*clone_cmd)

        # Scenario 3: Clone the default branch with shallow depth
        clone_cmd = ["git", "clone", "--depth=1", "--single-branch", url, local_path]
        return await run_git_command(*clone_cmd)

    except (RuntimeError, asyncio.TimeoutError, AsyncTimeoutError):
        raise  # Re-raise the exception
>>>>>>> 65b4b4a5
<|MERGE_RESOLUTION|>--- conflicted
+++ resolved
@@ -5,21 +5,6 @@
 
 CLONE_TIMEOUT = 20
 
-
-<<<<<<< HEAD
-async def check_repo_exists(url: str) -> bool:
-    try:
-        proc = await asyncio.create_subprocess_exec(
-            "curl",
-            "-I",
-            url,
-            stdout=asyncio.subprocess.PIPE,
-            stderr=asyncio.subprocess.PIPE,
-        )
-        stdout, stderr = await proc.communicate()
-    except TimeoutError:
-        raise TimeOutError("The repository cloning process timed out.")
-=======
 @dataclass
 class CloneConfig:
     url: str
@@ -27,9 +12,8 @@
     commit: str | None = None
     branch: str | None = None
 
-
 async def check_repo_exists(url: str) -> bool:
-    """
+   """
     Check if a repository exists at the given URL using an HTTP HEAD request.
 
     Parameters
@@ -42,25 +26,80 @@
     bool
         True if the repository exists, False otherwise.
     """
-    proc = await asyncio.create_subprocess_exec(
-        "curl",
-        "-I",
-        url,
-        stdout=asyncio.subprocess.PIPE,
-        stderr=asyncio.subprocess.PIPE,
-    )
-    stdout, _ = await proc.communicate()
->>>>>>> 65b4b4a5
+     
+     proc = await asyncio.create_subprocess_exec(
+            "curl",
+            "-I",
+            url,
+            stdout=asyncio.subprocess.PIPE,
+            stderr=asyncio.subprocess.PIPE,
+        )
+    stdout, stderr = await proc.communicate()
     if proc.returncode != 0:
         return False
     # Check if stdout contains "404" status code
     stdout_str = stdout.decode()
     return "HTTP/1.1 404" not in stdout_str and "HTTP/2 404" not in stdout_str
+  
+async def run_git_command(*args: str) -> tuple[bytes, bytes]:
+    """
+    Executes a git command asynchronously and captures its output.
 
+    Parameters
+    ----------
+    *args : str
+        The git command and its arguments to execute.
 
-<<<<<<< HEAD
+    Returns
+    -------
+    Tuple[bytes, bytes]
+        A tuple containing the stdout and stderr of the git command.
+
+    Raises
+    ------
+    RuntimeError
+        If the git command exits with a non-zero status.
+    """
+    proc = await asyncio.create_subprocess_exec(
+        *args,
+        stdout=asyncio.subprocess.PIPE,
+        stderr=asyncio.subprocess.PIPE,
+    )
+    stdout, stderr = await proc.communicate()
+    if proc.returncode != 0:
+        error_message = stderr.decode().strip()
+        raise RuntimeError(f"Git command failed: {' '.join(args)}\nError: {error_message}")
+
+    return stdout, stderr
+
 @async_timeout(CLONE_TIMEOUT)
 async def clone_repo(query: dict) -> str:
+    """
+    Clones a repository to a local path based on the provided query parameters.
+
+    Parameters
+    ----------
+    config : CloneConfig
+        A dictionary containing the following keys:
+            - url (str): The URL of the repository.
+            - local_path (str): The local path to clone the repository to.
+            - commit (Optional[str]): The specific commit hash to checkout.
+            - branch (Optional[str]): The branch to clone. Defaults to 'main' or 'master' if not provided.
+
+    Returns
+    -------
+    Tuple[bytes, bytes]
+        A tuple containing the stdout and stderr of the git commands executed.
+
+    Raises
+    ------
+    ValueError
+        If the repository does not exist or if required query parameters are missing.
+    RuntimeError
+        If any git command fails during execution.
+    AsyncTimeoutError
+        If the cloning process exceeds the specified timeout.
+    """
     if not await check_repo_exists(query["url"]):
         raise ValueError("Repository not found, make sure it is public")
 
@@ -122,104 +161,4 @@
         stdout = "The repository cloning process timed out."
         stderr = "TimeoutError"
         return stdout, stderr
-=======
-async def run_git_command(*args: str) -> tuple[bytes, bytes]:
-    """
-    Executes a git command asynchronously and captures its output.
-
-    Parameters
-    ----------
-    *args : str
-        The git command and its arguments to execute.
-
-    Returns
-    -------
-    Tuple[bytes, bytes]
-        A tuple containing the stdout and stderr of the git command.
-
-    Raises
-    ------
-    RuntimeError
-        If the git command exits with a non-zero status.
-    """
-    proc = await asyncio.create_subprocess_exec(
-        *args,
-        stdout=asyncio.subprocess.PIPE,
-        stderr=asyncio.subprocess.PIPE,
-    )
-    stdout, stderr = await proc.communicate()
-    if proc.returncode != 0:
-        error_message = stderr.decode().strip()
-        raise RuntimeError(f"Git command failed: {' '.join(args)}\nError: {error_message}")
-
-    return stdout, stderr
-
-
-@async_timeout(CLONE_TIMEOUT)
-async def clone_repo(config: CloneConfig) -> tuple[bytes, bytes]:
-    """
-    Clones a repository to a local path based on the provided query parameters.
-
-    Parameters
-    ----------
-    config : CloneConfig
-        A dictionary containing the following keys:
-            - url (str): The URL of the repository.
-            - local_path (str): The local path to clone the repository to.
-            - commit (Optional[str]): The specific commit hash to checkout.
-            - branch (Optional[str]): The branch to clone. Defaults to 'main' or 'master' if not provided.
-
-    Returns
-    -------
-    Tuple[bytes, bytes]
-        A tuple containing the stdout and stderr of the git commands executed.
-
-    Raises
-    ------
-    ValueError
-        If the repository does not exist or if required query parameters are missing.
-    RuntimeError
-        If any git command fails during execution.
-    AsyncTimeoutError
-        If the cloning process exceeds the specified timeout.
-    """
-    # Extract and validate query parameters
-    url: str = config.url
-    local_path: str = config.local_path
-    commit: str | None = config.commit
-    branch: str | None = config.branch
-
-    if not url:
-        raise ValueError("The 'url' parameter is required.")
-
-    if not local_path:
-        raise ValueError("The 'local_path' parameter is required.")
-
-    # Check if the repository exists
-    if not await check_repo_exists(url):
-        raise ValueError("Repository not found, make sure it is public")
-
-    try:
-        if commit:
-            # Scenario 1: Clone and checkout a specific commit
-            # Clone the repository without depth to ensure full history for checkout
-            clone_cmd = ["git", "clone", "--single-branch", url, local_path]
-            await run_git_command(*clone_cmd)
-
-            # Checkout the specific commit
-            checkout_cmd = ["git", "-C", local_path, "checkout", commit]
-            return await run_git_command(*checkout_cmd)
-
-        if branch and branch.lower() not in ("main", "master"):
-
-            # Scenario 2: Clone a specific branch with shallow depth
-            clone_cmd = ["git", "clone", "--depth=1", "--single-branch", "--branch", branch, url, local_path]
-            return await run_git_command(*clone_cmd)
-
-        # Scenario 3: Clone the default branch with shallow depth
-        clone_cmd = ["git", "clone", "--depth=1", "--single-branch", url, local_path]
-        return await run_git_command(*clone_cmd)
-
-    except (RuntimeError, asyncio.TimeoutError, AsyncTimeoutError):
-        raise  # Re-raise the exception
->>>>>>> 65b4b4a5
+ 