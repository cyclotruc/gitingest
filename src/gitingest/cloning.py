""" This module contains functions for cloning a Git repository to a local path. """

import asyncio
import os
from dataclasses import dataclass
from pathlib import Path
from typing import List, Optional, Tuple

from gitingest.utils.timeout_wrapper import async_timeout

TIMEOUT: int = 60


@dataclass
class CloneConfig:
    """
    Configuration for cloning a Git repository.

    This class holds the necessary parameters for cloning a repository to a local path, including
    the repository's URL, the target local path, and optional parameters for a specific commit or branch.

    Attributes
    ----------
    url : str
        The URL of the Git repository to clone.
    local_path : str
        The local directory where the repository will be cloned.
    commit : str, optional
        The specific commit hash to check out after cloning (default is None).
    branch : str, optional
        The branch to clone (default is None).
<<<<<<< HEAD
    include_submodules : bool, optional
        Whether to include submodules when cloning (default is False).
=======
    subpath : str
        The subpath to clone from the repository (default is "/").
>>>>>>> dc198d03
    """

    url: str
    local_path: str
    commit: Optional[str] = None
    branch: Optional[str] = None
<<<<<<< HEAD
    include_submodules: bool = False
=======
    subpath: str = "/"
    blob: bool = False
>>>>>>> dc198d03


@async_timeout(TIMEOUT)
async def clone_repo(config: CloneConfig) -> None:
    """
    Clone a repository to a local path based on the provided configuration.

    This function handles the process of cloning a Git repository to the local file system.
    It can clone a specific branch or commit if provided, and it raises exceptions if
    any errors occur during the cloning process.

    Parameters
    ----------
    config : CloneConfig
        The configuration for cloning the repository.

    Raises
    ------
    ValueError
        If the repository is not found or if the provided URL is invalid.
    OSError
        If an error occurs while creating the parent directory for the repository.
    """
    # Extract and validate query parameters
    url: str = config.url
    local_path: str = config.local_path
    commit: Optional[str] = config.commit
    branch: Optional[str] = config.branch
    partial_clone: bool = config.subpath != "/"

    # Create parent directory if it doesn't exist
    parent_dir = Path(local_path).parent
    try:
        os.makedirs(parent_dir, exist_ok=True)
    except OSError as exc:
        raise OSError(f"Failed to create parent directory {parent_dir}: {exc}") from exc

    # Check if the repository exists
    if not await _check_repo_exists(url):
        raise ValueError("Repository not found, make sure it is public")

<<<<<<< HEAD
    def build_clone_cmd(*extra_args: str) -> List[str]:
        """
        Build a git clone command with standard flags and configuration.

        This function constructs a git clone command with common flags and proper
        submodules configuration based on the CloneConfig settings.

        Parameters
        ----------
        *extra_args : str
            Additional arguments to be included in the clone command.

        Returns
        -------
        List[str]
            A complete git clone command as a list of strings.
            Always includes: "git", "clone", "--single-branch", url, local_path,
            and optionally "--recurse-submodules" based on config.include_submodules.

        Notes
        -----
        The command will always include the repository URL and local path from the config
        as the final arguments. If config.include_submodules is True, the command will
        include the "--recurse-submodules" flag.
        """
        cmd = ["git", "clone", "--single-branch"]
        if config.include_submodules:
            cmd.append("--recurse-submodules")
        return cmd + list(extra_args) + [url, local_path]

    if commit:
        # Scenario 1: Clone and checkout a specific commit
        # Clone the repository without depth to ensure full history for checkout
        clone_cmd = build_clone_cmd()
        await _run_git_command(*clone_cmd)
=======
    clone_cmd = ["git", "clone", "--single-branch"]
    # TODO re-enable --recurse-submodules
>>>>>>> dc198d03

    if partial_clone:
        clone_cmd += ["--filter=blob:none", "--sparse"]

<<<<<<< HEAD
    if branch and branch.lower() not in ("main", "master"):
        # Scenario 2: Clone a specific branch with shallow depth
        clone_cmd = build_clone_cmd(
            "--depth=1",
            "--branch",
            branch,
        )
        return await _run_git_command(*clone_cmd)

    # Scenario 3: Clone the default branch with shallow depth
    clone_cmd = build_clone_cmd("--depth=1")
    return await _run_git_command(*clone_cmd)
=======
    if not commit:
        clone_cmd += ["--depth=1"]
        if branch and branch.lower() not in ("main", "master"):
            clone_cmd += ["--branch", branch]

    clone_cmd += [url, local_path]

    # Clone the repository
    await _run_command(*clone_cmd)

    if commit or partial_clone:
        checkout_cmd = ["git", "-C", local_path]

        if partial_clone:
            if config.blob:
                checkout_cmd += ["sparse-checkout", "set", config.subpath.lstrip("/")[:-1]]
            else:
                checkout_cmd += ["sparse-checkout", "set", config.subpath.lstrip("/")]

        if commit:
            checkout_cmd += ["checkout", commit]

        # Check out the specific commit and/or subpath
        await _run_command(*checkout_cmd)
>>>>>>> dc198d03


async def _check_repo_exists(url: str) -> bool:
    """
    Check if a Git repository exists at the provided URL.

    Parameters
    ----------
    url : str
        The URL of the Git repository to check.
    Returns
    -------
    bool
        True if the repository exists, False otherwise.

    Raises
    ------
    RuntimeError
        If the curl command returns an unexpected status code.
    """
    proc = await asyncio.create_subprocess_exec(
        "curl",
        "-I",
        url,
        stdout=asyncio.subprocess.PIPE,
        stderr=asyncio.subprocess.PIPE,
    )
    stdout, _ = await proc.communicate()

    if proc.returncode != 0:
        return False

    response = stdout.decode()
    status_code = _get_status_code(response)

    if status_code in (200, 301):
        return True

    if status_code in (404, 302):
        return False

    raise RuntimeError(f"Unexpected status code: {status_code}")


async def fetch_remote_branch_list(url: str) -> List[str]:
    """
    Fetch the list of branches from a remote Git repository.
    Parameters
    ----------
    url : str
        The URL of the Git repository to fetch branches from.
    Returns
    -------
    List[str]
        A list of branch names available in the remote repository.
    """
    fetch_branches_command = ["git", "ls-remote", "--heads", url]
    stdout, _ = await _run_command(*fetch_branches_command)
    stdout_decoded = stdout.decode()

    return [
        line.split("refs/heads/", 1)[1]
        for line in stdout_decoded.splitlines()
        if line.strip() and "refs/heads/" in line
    ]


async def _run_command(*args: str) -> Tuple[bytes, bytes]:
    """
    Execute a command asynchronously and captures its output.

    Parameters
    ----------
    *args : str
        The command and its arguments to execute.

    Returns
    -------
    Tuple[bytes, bytes]
        A tuple containing the stdout and stderr of the command.

    Raises
    ------
    RuntimeError
        If command exits with a non-zero status.
    """
    await check_git_installed()

    # Execute the requested command
    proc = await asyncio.create_subprocess_exec(
        *args,
        stdout=asyncio.subprocess.PIPE,
        stderr=asyncio.subprocess.PIPE,
    )
    stdout, stderr = await proc.communicate()
    if proc.returncode != 0:
        error_message = stderr.decode().strip()
        raise RuntimeError(f"Command failed: {' '.join(args)}\nError: {error_message}")

    return stdout, stderr


async def check_git_installed() -> None:
    """
    Check if Git is installed and accessible on the system.

    Raises
    ------
    RuntimeError
        If Git is not installed or if the Git command exits with a non-zero status.
    """
    try:
        proc = await asyncio.create_subprocess_exec(
            "git",
            "--version",
            stdout=asyncio.subprocess.PIPE,
            stderr=asyncio.subprocess.PIPE,
        )
        _, stderr = await proc.communicate()
        if proc.returncode != 0:
            error_message = stderr.decode().strip() if stderr else "Git command not found"
            raise RuntimeError(f"Git is not installed or not accessible: {error_message}")

    except FileNotFoundError as exc:
        raise RuntimeError("Git is not installed. Please install Git before proceeding.") from exc


def _get_status_code(response: str) -> int:
    """
    Extract the status code from an HTTP response.

    Parameters
    ----------
    response : str
        The HTTP response string.

    Returns
    -------
    int
        The status code of the response
    """
    status_line = response.splitlines()[0].strip()
    status_code = int(status_line.split(" ", 2)[1])
    return status_code<|MERGE_RESOLUTION|>--- conflicted
+++ resolved
@@ -29,25 +29,19 @@
         The specific commit hash to check out after cloning (default is None).
     branch : str, optional
         The branch to clone (default is None).
-<<<<<<< HEAD
     include_submodules : bool, optional
         Whether to include submodules when cloning (default is False).
-=======
     subpath : str
         The subpath to clone from the repository (default is "/").
->>>>>>> dc198d03
     """
 
     url: str
     local_path: str
     commit: Optional[str] = None
     branch: Optional[str] = None
-<<<<<<< HEAD
     include_submodules: bool = False
-=======
     subpath: str = "/"
     blob: bool = False
->>>>>>> dc198d03
 
 
 @async_timeout(TIMEOUT)
@@ -89,64 +83,14 @@
     if not await _check_repo_exists(url):
         raise ValueError("Repository not found, make sure it is public")
 
-<<<<<<< HEAD
-    def build_clone_cmd(*extra_args: str) -> List[str]:
-        """
-        Build a git clone command with standard flags and configuration.
-
-        This function constructs a git clone command with common flags and proper
-        submodules configuration based on the CloneConfig settings.
-
-        Parameters
-        ----------
-        *extra_args : str
-            Additional arguments to be included in the clone command.
-
-        Returns
-        -------
-        List[str]
-            A complete git clone command as a list of strings.
-            Always includes: "git", "clone", "--single-branch", url, local_path,
-            and optionally "--recurse-submodules" based on config.include_submodules.
-
-        Notes
-        -----
-        The command will always include the repository URL and local path from the config
-        as the final arguments. If config.include_submodules is True, the command will
-        include the "--recurse-submodules" flag.
-        """
-        cmd = ["git", "clone", "--single-branch"]
-        if config.include_submodules:
+    clone_cmd = ["git", "clone", "--single-branch"]
+    if config.include_submodules:
             cmd.append("--recurse-submodules")
-        return cmd + list(extra_args) + [url, local_path]
-
-    if commit:
-        # Scenario 1: Clone and checkout a specific commit
-        # Clone the repository without depth to ensure full history for checkout
-        clone_cmd = build_clone_cmd()
-        await _run_git_command(*clone_cmd)
-=======
-    clone_cmd = ["git", "clone", "--single-branch"]
-    # TODO re-enable --recurse-submodules
->>>>>>> dc198d03
+
 
     if partial_clone:
         clone_cmd += ["--filter=blob:none", "--sparse"]
 
-<<<<<<< HEAD
-    if branch and branch.lower() not in ("main", "master"):
-        # Scenario 2: Clone a specific branch with shallow depth
-        clone_cmd = build_clone_cmd(
-            "--depth=1",
-            "--branch",
-            branch,
-        )
-        return await _run_git_command(*clone_cmd)
-
-    # Scenario 3: Clone the default branch with shallow depth
-    clone_cmd = build_clone_cmd("--depth=1")
-    return await _run_git_command(*clone_cmd)
-=======
     if not commit:
         clone_cmd += ["--depth=1"]
         if branch and branch.lower() not in ("main", "master"):
@@ -171,7 +115,6 @@
 
         # Check out the specific commit and/or subpath
         await _run_command(*checkout_cmd)
->>>>>>> dc198d03
 
 
 async def _check_repo_exists(url: str) -> bool:
