--- conflicted
+++ resolved
@@ -5,7 +5,6 @@
 import io
 import sys
 
-<<<<<<< HEAD
 # Import other modules from the package
 from gitingest.parse_query import parse_query
 from gitingest.clone import clone_repo
@@ -37,21 +36,6 @@
     setup_encoding()
     query = None
     
-=======
-from gitingest.clone import CloneConfig, clone_repo
-from gitingest.ingest_from_query import ingest_from_query
-from gitingest.parse_query import parse_query
-
-
-def ingest(
-    source: str,
-    max_file_size: int = 10 * 1024 * 1024,  # 10 MB
-    include_patterns: list[str] | str | None = None,
-    exclude_patterns: list[str] | str | None = None,
-    output: str | None = None,
-) -> tuple[str, str, str]:
-
->>>>>>> 65b4b4a5
     try:
         query = parse_query(
             source=source,
@@ -87,7 +71,6 @@
                 f.write(f"{tree}\n{content}")
 
         return summary, tree, content
-<<<<<<< HEAD
         
     except UnicodeEncodeError as e:
         # Handle encoding errors specifically
@@ -107,13 +90,4 @@
             try:
                 shutil.rmtree(cleanup_path, ignore_errors=True)
             except Exception as e:
-                print(f"Warning: Could not clean up temporary directory: {str(e)}", file=sys.stderr)
-=======
-
-    finally:
-        # Clean up the temporary directory if it was created
-        if query["url"]:
-            # Get parent directory two levels up from local_path (../tmp)
-            cleanup_path = str(Path(query["local_path"]).parents[1])
-            shutil.rmtree(cleanup_path, ignore_errors=True)
->>>>>>> 65b4b4a5
+                print(f"Warning: Could not clean up temporary directory: {str(e)}", file=sys.stderr)