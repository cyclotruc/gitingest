"""Configuration file for the project."""

import tempfile
from pathlib import Path

MAX_FILE_SIZE = 10 * 1024 * 1024  # 10 MB
<<<<<<< HEAD
MAX_DIRECTORY_DEPTH = 100  # Maximum depth of directory traversal
MAX_FILES = 10_000_000  # Maximum number of files to process
MAX_TOTAL_SIZE_BYTES = 10 * 1024 * 1024 * 1024  # 10 MB
=======
MAX_DIRECTORY_DEPTH = 20  # Maximum depth of directory traversal
MAX_FILES = 10_000  # Maximum number of files to process
MAX_TOTAL_SIZE_BYTES = 500 * 1024 * 1024  # 500 MB
DEFAULT_TIMEOUT = 60  # seconds
>>>>>>> 4ee598c4

OUTPUT_FILE_NAME = "digest.txt"

TMP_BASE_PATH = Path(tempfile.gettempdir()) / "gitingest"<|MERGE_RESOLUTION|>--- conflicted
+++ resolved
@@ -4,16 +4,10 @@
 from pathlib import Path
 
 MAX_FILE_SIZE = 10 * 1024 * 1024  # 10 MB
-<<<<<<< HEAD
-MAX_DIRECTORY_DEPTH = 100  # Maximum depth of directory traversal
-MAX_FILES = 10_000_000  # Maximum number of files to process
-MAX_TOTAL_SIZE_BYTES = 10 * 1024 * 1024 * 1024  # 10 MB
-=======
 MAX_DIRECTORY_DEPTH = 20  # Maximum depth of directory traversal
 MAX_FILES = 10_000  # Maximum number of files to process
 MAX_TOTAL_SIZE_BYTES = 500 * 1024 * 1024  # 500 MB
 DEFAULT_TIMEOUT = 60  # seconds
->>>>>>> 4ee598c4
 
 OUTPUT_FILE_NAME = "digest.txt"
 
