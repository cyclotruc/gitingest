--- conflicted
+++ resolved
@@ -1,89 +1,56 @@
-<<<<<<< HEAD
-"""Helper utilities for mapping file extensions to Tree-sitter parsers."""
-
-from pathlib import Path
-from tree_sitter_languages import get_language, get_parser
-
-LANGUAGE_QUERIES = {
-    "python": "languages/python.scm",
-    "javascript": "languages/javascript.scm",
-}
-
-EXT_TO_LANG = {
-    ".py": "python",
-    ".js": "javascript",
-    ".ts": "javascript",
-}
-
-def get_lang_from_path(path: Path):
-    """Return language name for ``path`` based on its extension."""
-
-    return EXT_TO_LANG.get(path.suffix.lower())
-
-
-def build_parser(language_name: str):
-    """Build a Tree-sitter parser and query for ``language_name``."""
-
-    lang = get_language(language_name)
-    parser = get_parser(language_name)
-    query_path = Path(__file__).resolve().parent / LANGUAGE_QUERIES[language_name]
-    query = lang.query(query_path.read_text())
-    return parser, query
-=======
-"""Helper utilities for mapping file extensions to Tree-sitter parsers."""
-
-from pathlib import Path
-
-from tree_sitter_languages import get_language, get_parser
-
-LANGUAGE_QUERIES = {
-    "python": "languages/python.scm",
-    "javascript": "languages/javascript.scm",
-    "go": "languages/go.scm",  # <-- ADDED
-}
-
-EXT_TO_LANG = {
-    ".py": "python",
-    ".js": "javascript",
-    ".ts": "javascript",
-    ".go": "go",  # <-- ADDED
-}
-
-
-def get_lang_from_path(path: Path) -> str | None:
-    """Return the registered language for a given file path.
-
-    Parameters
-    ----------
-    path : Path
-        File path to inspect.
-
-    Returns
-    -------
-    str | None
-        The detected language name, or ``None`` if the extension is unknown.
-    """
-
-    return EXT_TO_LANG.get(path.suffix.lower())
-
-
-def build_parser(language_name: str):
-    """Build and return a Tree-sitter parser and query for a language.
-
-    Parameters
-    ----------
-    language_name : str
-        The language key as defined in :data:`LANGUAGE_QUERIES`.
-
-    Returns
-    -------
-    tuple
-        The initialized ``Parser`` instance and compiled ``Query``.
-    """
-
-    lang = get_language(language_name)
-    parser = get_parser(language_name)
-    query_path = Path(__file__).resolve().parent / LANGUAGE_QUERIES[language_name]
-    query = lang.query(query_path.read_text())
-    return parser, query
->>>>>>> 4f24c5e6
+"""Helper utilities for mapping file extensions to Tree-sitter parsers."""
+
+from pathlib import Path
+
+from tree_sitter_languages import get_language, get_parser
+
+LANGUAGE_QUERIES = {
+    "python": "languages/python.scm",
+    "javascript": "languages/javascript.scm",
+    "go": "languages/go.scm",  # <-- ADDED
+}
+
+EXT_TO_LANG = {
+    ".py": "python",
+    ".js": "javascript",
+    ".ts": "javascript",
+    ".go": "go",  # <-- ADDED
+}
+
+
+def get_lang_from_path(path: Path) -> str | None:
+    """Return the registered language for a given file path.
+
+    Parameters
+    ----------
+    path : Path
+        File path to inspect.
+
+    Returns
+    -------
+    str | None
+        The detected language name, or ``None`` if the extension is unknown.
+    """
+
+    return EXT_TO_LANG.get(path.suffix.lower())
+
+
+def build_parser(language_name: str):
+    """Build and return a Tree-sitter parser and query for a language.
+
+    Parameters
+    ----------
+    language_name : str
+        The language key as defined in :data:`LANGUAGE_QUERIES`.
+
+    Returns
+    -------
+    tuple
+        The initialized ``Parser`` instance and compiled ``Query``.
+    """
+
+    lang = get_language(language_name)
+    parser = get_parser(language_name)
+    query_path = Path(__file__).resolve().parent / LANGUAGE_QUERIES[language_name]
+    query = lang.query(query_path.read_text())
+    return parser, query