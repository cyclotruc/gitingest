<<<<<<< HEAD
"""Functions to ingest and analyze a codebase directory or single file."""

from typing import Optional, Tuple
import os
import json

import tiktoken

from gitingest.query_parsing import IngestionQuery
from gitingest.schemas import FileSystemNode, FileSystemNodeType
from gitingest.schemas.filesystem_schema import SEPARATOR
from gitingest.chunking import chunk_file


def format_node(node: FileSystemNode, query: IngestionQuery) -> Tuple[str, str, str]:
    """
    Generate a summary, directory structure, and file contents for a given file system node.

    If the node represents a directory, the function will recursively process its contents.

    Parameters
    ----------
    node : FileSystemNode
        The file system node to be summarized.
    query : IngestionQuery
        The parsed query object containing information about the repository and query parameters.

    Returns
    -------
    Tuple[str, str, str]
        A tuple containing the summary, directory structure, and file contents.
    """
    is_single_file = node.type == FileSystemNodeType.FILE
    summary = _create_summary_prefix(query, single_file=is_single_file)

    if node.type == FileSystemNodeType.DIRECTORY:
        summary += f"Files analyzed: {node.file_count}\n"
    elif node.type == FileSystemNodeType.FILE:
        summary += f"File: {node.name}\n"
        summary += f"Lines: {len(node.content.splitlines()):,}\n"

    tree = "Directory structure:\n" + _create_tree_structure(query, node)

    content = _gather_file_contents(node)

    token_estimate = _format_token_count(tree + content)
    if token_estimate:
        summary += f"\nEstimated tokens: {token_estimate}"

    return summary, tree, content


def _create_summary_prefix(query: IngestionQuery, single_file: bool = False) -> str:
    """
    Create a prefix string for summarizing a repository or local directory.

    Includes repository name (if provided), commit/branch details, and subpath if relevant.

    Parameters
    ----------
    query : IngestionQuery
        The parsed query object containing information about the repository and query parameters.
    single_file : bool
        A flag indicating whether the summary is for a single file, by default False.

    Returns
    -------
    str
        A summary prefix string containing repository, commit, branch, and subpath details.
    """
    parts = []

    if query.user_name:
        parts.append(f"Repository: {query.user_name}/{query.repo_name}")
    else:
        # Local scenario
        parts.append(f"Directory: {query.slug}")

    if query.commit:
        parts.append(f"Commit: {query.commit}")
    elif query.branch and query.branch not in ("main", "master"):
        parts.append(f"Branch: {query.branch}")

    if query.subpath != "/" and not single_file:
        parts.append(f"Subpath: {query.subpath}")

    return "\n".join(parts) + "\n"


def _gather_file_contents(node: FileSystemNode) -> str:
    """
    Recursively gather contents of all files under the given node.

    This function recursively processes a directory node and gathers the contents of all files
    under that node. It returns the concatenated content of all files as a single string.

    Parameters
    ----------
    node : FileSystemNode
        The current directory or file node being processed.

    Returns
    -------
    str
        The concatenated content of all files under the given node.
    """
    if node.type != FileSystemNodeType.DIRECTORY:
        chunks = chunk_file(node.path)
        total = len(chunks)
        parts = []
        for ch in chunks:
            header = [
                SEPARATOR,
                f"{node.type.name}: {str(node.path_str).replace(os.sep, '/')} (chunk {ch.index + 1}/{total}, {ch.kind})",
                SEPARATOR,
                ch.text,
            ]
            parts.append("\n".join(header) + "\n\n")
        return "".join(parts)

    # Recursively gather contents of all files under the current directory
    return "\n".join(_gather_file_contents(child) for child in node.children)


def _gather_file_contents_jsonl(node: FileSystemNode) -> str:
    """Recursively gather contents of all files under ``node`` as JSONL."""
    if node.type != FileSystemNodeType.DIRECTORY:
        try:
            chunks = chunk_file(node.path)
        except Exception:  # pragma: no cover - chunking may fail on binaries
            return ""
        lines = []
        for ch in chunks:
            chunk_data = {
                "path": ch.path,
                "kind": ch.kind,
                "text": ch.text,
                "start_line": -1,
                "end_line": -1,
            }
            lines.append(json.dumps(chunk_data))
        return "\n".join(lines)

    all_lines = []
    for child in node.children:
        child_content = _gather_file_contents_jsonl(child)
        if child_content:
            all_lines.append(child_content)
    return "\n".join(all_lines)


def _create_tree_structure(query: IngestionQuery, node: FileSystemNode, prefix: str = "", is_last: bool = True) -> str:
    """
    Generate a tree-like string representation of the file structure.

    This function generates a string representation of the directory structure, formatted
    as a tree with appropriate indentation for nested directories and files.

    Parameters
    ----------
    query : IngestionQuery
        The parsed query object containing information about the repository and query parameters.
    node : FileSystemNode
        The current directory or file node being processed.
    prefix : str
        A string used for indentation and formatting of the tree structure, by default "".
    is_last : bool
        A flag indicating whether the current node is the last in its directory, by default True.

    Returns
    -------
    str
        A string representing the directory structure formatted as a tree.
    """
    if not node.name:
        # If no name is present, use the slug as the top-level directory name
        node.name = query.slug

    tree_str = ""
    current_prefix = "└── " if is_last else "├── "

    # Indicate directories with a trailing slash
    display_name = node.name
    if node.type == FileSystemNodeType.DIRECTORY:
        display_name += "/"
    elif node.type == FileSystemNodeType.SYMLINK:
        display_name += " -> " + node.path.readlink().name

    tree_str += f"{prefix}{current_prefix}{display_name}\n"

    if node.type == FileSystemNodeType.DIRECTORY and node.children:
        prefix += "    " if is_last else "│   "
        for i, child in enumerate(node.children):
            tree_str += _create_tree_structure(query, node=child, prefix=prefix, is_last=i == len(node.children) - 1)
    return tree_str


def _format_token_count(text: str) -> Optional[str]:
    """
    Return a human-readable string representing the token count of the given text.

    E.g., '120' -> '120', '1200' -> '1.2k', '1200000' -> '1.2M'.

    Parameters
    ----------
    text : str
        The text string for which the token count is to be estimated.

    Returns
    -------
    str, optional
        The formatted number of tokens as a string (e.g., '1.2k', '1.2M'), or `None` if an error occurs.
    """
    try:
        encoding = tiktoken.get_encoding("cl100k_base")
        total_tokens = len(encoding.encode(text, disallowed_special=()))
    except (ValueError, UnicodeEncodeError) as exc:
        print(exc)
        return None

    if total_tokens >= 1_000_000:
        return f"{total_tokens / 1_000_000:.1f}M"

    if total_tokens >= 1_000:
        return f"{total_tokens / 1_000:.1f}k"

    return str(total_tokens)
=======
"""Functions to ingest and analyze a codebase directory or single file."""

from typing import Optional, Tuple

import tiktoken

from gitingest.query_parsing import IngestionQuery
from gitingest.schemas import FileSystemNode, FileSystemNodeType


def format_node(node: FileSystemNode, query: IngestionQuery) -> Tuple[str, str, str]:
    """
    Generate a summary, directory structure, and file contents for a given file system node.

    If the node represents a directory, the function will recursively process its contents.

    Parameters
    ----------
    node : FileSystemNode
        The file system node to be summarized.
    query : IngestionQuery
        The parsed query object containing information about the repository and query parameters.

    Returns
    -------
    Tuple[str, str, str]
        A tuple containing the summary, directory structure, and file contents.
    """
    is_single_file = node.type == FileSystemNodeType.FILE
    summary = _create_summary_prefix(query, single_file=is_single_file)

    if node.type == FileSystemNodeType.DIRECTORY:
        summary += f"Files analyzed: {node.file_count}\n"
    elif node.type == FileSystemNodeType.FILE:
        summary += f"File: {node.name}\n"
        summary += f"Lines: {len(node.content.splitlines()):,}\n"

    tree = "Directory structure:\n" + _create_tree_structure(query, node)
    _create_tree_structure(query, node)

    content = _gather_file_contents(node)

    token_estimate = _format_token_count(tree + content)
    if token_estimate:
        summary += f"\nEstimated tokens: {token_estimate}"

    return summary, tree, content


def _create_summary_prefix(query: IngestionQuery, single_file: bool = False) -> str:
    """
    Create a prefix string for summarizing a repository or local directory.

    Includes repository name (if provided), commit/branch details, and subpath if relevant.

    Parameters
    ----------
    query : IngestionQuery
        The parsed query object containing information about the repository and query parameters.
    single_file : bool
        A flag indicating whether the summary is for a single file, by default False.

    Returns
    -------
    str
        A summary prefix string containing repository, commit, branch, and subpath details.
    """
    parts = []

    if query.user_name:
        parts.append(f"Repository: {query.user_name}/{query.repo_name}")
    else:
        # Local scenario
        parts.append(f"Directory: {query.slug}")

    if query.commit:
        parts.append(f"Commit: {query.commit}")
    elif query.branch and query.branch not in ("main", "master"):
        parts.append(f"Branch: {query.branch}")

    if query.subpath != "/" and not single_file:
        parts.append(f"Subpath: {query.subpath}")

    return "\n".join(parts) + "\n"


def _gather_file_contents(node: FileSystemNode) -> str:
    """
    Recursively gather contents of all files under the given node.

    This function recursively processes a directory node and gathers the contents of all files
    under that node. It returns the concatenated content of all files as a single string.

    Parameters
    ----------
    node : FileSystemNode
        The current directory or file node being processed.

    Returns
    -------
    str
        The concatenated content of all files under the given node.
    """
    if node.type != FileSystemNodeType.DIRECTORY:
        return node.content_string

    # Recursively gather contents of all files under the current directory
    return "\n".join(_gather_file_contents(child) for child in node.children)


def _create_tree_structure(query: IngestionQuery, node: FileSystemNode, prefix: str = "", is_last: bool = True) -> str:
    """
    Generate a tree-like string representation of the file structure.

    This function generates a string representation of the directory structure, formatted
    as a tree with appropriate indentation for nested directories and files.

    Parameters
    ----------
    query : IngestionQuery
        The parsed query object containing information about the repository and query parameters.
    node : FileSystemNode
        The current directory or file node being processed.
    prefix : str
        A string used for indentation and formatting of the tree structure, by default "".
    is_last : bool
        A flag indicating whether the current node is the last in its directory, by default True.

    Returns
    -------
    str
        A string representing the directory structure formatted as a tree.
    """
    if not node.name:
        # If no name is present, use the slug as the top-level directory name
        node.name = query.slug

    tree_str = ""
    current_prefix = "└── " if is_last else "├── "

    # Indicate directories with a trailing slash
    display_name = node.name
    if node.type == FileSystemNodeType.DIRECTORY:
        display_name += "/"
    elif node.type == FileSystemNodeType.SYMLINK:
        display_name += " -> " + node.path.readlink().name

    tree_str += f"{prefix}{current_prefix}{display_name}\n"

    if node.type == FileSystemNodeType.DIRECTORY and node.children:
        prefix += "    " if is_last else "│   "
        for i, child in enumerate(node.children):
            tree_str += _create_tree_structure(query, node=child, prefix=prefix, is_last=i == len(node.children) - 1)
    return tree_str


def _format_token_count(text: str) -> Optional[str]:
    """
    Return a human-readable string representing the token count of the given text.

    E.g., '120' -> '120', '1200' -> '1.2k', '1200000' -> '1.2M'.

    Parameters
    ----------
    text : str
        The text string for which the token count is to be estimated.

    Returns
    -------
    str, optional
        The formatted number of tokens as a string (e.g., '1.2k', '1.2M'), or `None` if an error occurs.
    """
    try:
        encoding = tiktoken.get_encoding("o200k_base")  # gpt-4o, gpt-4o-mini
        total_tokens = len(encoding.encode(text, disallowed_special=()))
    except (ValueError, UnicodeEncodeError) as exc:
        print(exc)
        return None

    if total_tokens >= 1_000_000:
        return f"{total_tokens / 1_000_000:.1f}M"

    if total_tokens >= 1_000:
        return f"{total_tokens / 1_000:.1f}k"

    return str(total_tokens)
>>>>>>> 09ffc446
<|MERGE_RESOLUTION|>--- conflicted
+++ resolved
@@ -1,416 +1,227 @@
-<<<<<<< HEAD
-"""Functions to ingest and analyze a codebase directory or single file."""
-
-from typing import Optional, Tuple
-import os
-import json
-
-import tiktoken
-
-from gitingest.query_parsing import IngestionQuery
-from gitingest.schemas import FileSystemNode, FileSystemNodeType
-from gitingest.schemas.filesystem_schema import SEPARATOR
-from gitingest.chunking import chunk_file
-
-
-def format_node(node: FileSystemNode, query: IngestionQuery) -> Tuple[str, str, str]:
-    """
-    Generate a summary, directory structure, and file contents for a given file system node.
-
-    If the node represents a directory, the function will recursively process its contents.
-
-    Parameters
-    ----------
-    node : FileSystemNode
-        The file system node to be summarized.
-    query : IngestionQuery
-        The parsed query object containing information about the repository and query parameters.
-
-    Returns
-    -------
-    Tuple[str, str, str]
-        A tuple containing the summary, directory structure, and file contents.
-    """
-    is_single_file = node.type == FileSystemNodeType.FILE
-    summary = _create_summary_prefix(query, single_file=is_single_file)
-
-    if node.type == FileSystemNodeType.DIRECTORY:
-        summary += f"Files analyzed: {node.file_count}\n"
-    elif node.type == FileSystemNodeType.FILE:
-        summary += f"File: {node.name}\n"
-        summary += f"Lines: {len(node.content.splitlines()):,}\n"
-
-    tree = "Directory structure:\n" + _create_tree_structure(query, node)
-
-    content = _gather_file_contents(node)
-
-    token_estimate = _format_token_count(tree + content)
-    if token_estimate:
-        summary += f"\nEstimated tokens: {token_estimate}"
-
-    return summary, tree, content
-
-
-def _create_summary_prefix(query: IngestionQuery, single_file: bool = False) -> str:
-    """
-    Create a prefix string for summarizing a repository or local directory.
-
-    Includes repository name (if provided), commit/branch details, and subpath if relevant.
-
-    Parameters
-    ----------
-    query : IngestionQuery
-        The parsed query object containing information about the repository and query parameters.
-    single_file : bool
-        A flag indicating whether the summary is for a single file, by default False.
-
-    Returns
-    -------
-    str
-        A summary prefix string containing repository, commit, branch, and subpath details.
-    """
-    parts = []
-
-    if query.user_name:
-        parts.append(f"Repository: {query.user_name}/{query.repo_name}")
-    else:
-        # Local scenario
-        parts.append(f"Directory: {query.slug}")
-
-    if query.commit:
-        parts.append(f"Commit: {query.commit}")
-    elif query.branch and query.branch not in ("main", "master"):
-        parts.append(f"Branch: {query.branch}")
-
-    if query.subpath != "/" and not single_file:
-        parts.append(f"Subpath: {query.subpath}")
-
-    return "\n".join(parts) + "\n"
-
-
-def _gather_file_contents(node: FileSystemNode) -> str:
-    """
-    Recursively gather contents of all files under the given node.
-
-    This function recursively processes a directory node and gathers the contents of all files
-    under that node. It returns the concatenated content of all files as a single string.
-
-    Parameters
-    ----------
-    node : FileSystemNode
-        The current directory or file node being processed.
-
-    Returns
-    -------
-    str
-        The concatenated content of all files under the given node.
-    """
-    if node.type != FileSystemNodeType.DIRECTORY:
-        chunks = chunk_file(node.path)
-        total = len(chunks)
-        parts = []
-        for ch in chunks:
-            header = [
-                SEPARATOR,
-                f"{node.type.name}: {str(node.path_str).replace(os.sep, '/')} (chunk {ch.index + 1}/{total}, {ch.kind})",
-                SEPARATOR,
-                ch.text,
-            ]
-            parts.append("\n".join(header) + "\n\n")
-        return "".join(parts)
-
-    # Recursively gather contents of all files under the current directory
-    return "\n".join(_gather_file_contents(child) for child in node.children)
-
-
-def _gather_file_contents_jsonl(node: FileSystemNode) -> str:
-    """Recursively gather contents of all files under ``node`` as JSONL."""
-    if node.type != FileSystemNodeType.DIRECTORY:
-        try:
-            chunks = chunk_file(node.path)
-        except Exception:  # pragma: no cover - chunking may fail on binaries
-            return ""
-        lines = []
-        for ch in chunks:
-            chunk_data = {
-                "path": ch.path,
-                "kind": ch.kind,
-                "text": ch.text,
-                "start_line": -1,
-                "end_line": -1,
-            }
-            lines.append(json.dumps(chunk_data))
-        return "\n".join(lines)
-
-    all_lines = []
-    for child in node.children:
-        child_content = _gather_file_contents_jsonl(child)
-        if child_content:
-            all_lines.append(child_content)
-    return "\n".join(all_lines)
-
-
-def _create_tree_structure(query: IngestionQuery, node: FileSystemNode, prefix: str = "", is_last: bool = True) -> str:
-    """
-    Generate a tree-like string representation of the file structure.
-
-    This function generates a string representation of the directory structure, formatted
-    as a tree with appropriate indentation for nested directories and files.
-
-    Parameters
-    ----------
-    query : IngestionQuery
-        The parsed query object containing information about the repository and query parameters.
-    node : FileSystemNode
-        The current directory or file node being processed.
-    prefix : str
-        A string used for indentation and formatting of the tree structure, by default "".
-    is_last : bool
-        A flag indicating whether the current node is the last in its directory, by default True.
-
-    Returns
-    -------
-    str
-        A string representing the directory structure formatted as a tree.
-    """
-    if not node.name:
-        # If no name is present, use the slug as the top-level directory name
-        node.name = query.slug
-
-    tree_str = ""
-    current_prefix = "└── " if is_last else "├── "
-
-    # Indicate directories with a trailing slash
-    display_name = node.name
-    if node.type == FileSystemNodeType.DIRECTORY:
-        display_name += "/"
-    elif node.type == FileSystemNodeType.SYMLINK:
-        display_name += " -> " + node.path.readlink().name
-
-    tree_str += f"{prefix}{current_prefix}{display_name}\n"
-
-    if node.type == FileSystemNodeType.DIRECTORY and node.children:
-        prefix += "    " if is_last else "│   "
-        for i, child in enumerate(node.children):
-            tree_str += _create_tree_structure(query, node=child, prefix=prefix, is_last=i == len(node.children) - 1)
-    return tree_str
-
-
-def _format_token_count(text: str) -> Optional[str]:
-    """
-    Return a human-readable string representing the token count of the given text.
-
-    E.g., '120' -> '120', '1200' -> '1.2k', '1200000' -> '1.2M'.
-
-    Parameters
-    ----------
-    text : str
-        The text string for which the token count is to be estimated.
-
-    Returns
-    -------
-    str, optional
-        The formatted number of tokens as a string (e.g., '1.2k', '1.2M'), or `None` if an error occurs.
-    """
-    try:
-        encoding = tiktoken.get_encoding("cl100k_base")
-        total_tokens = len(encoding.encode(text, disallowed_special=()))
-    except (ValueError, UnicodeEncodeError) as exc:
-        print(exc)
-        return None
-
-    if total_tokens >= 1_000_000:
-        return f"{total_tokens / 1_000_000:.1f}M"
-
-    if total_tokens >= 1_000:
-        return f"{total_tokens / 1_000:.1f}k"
-
-    return str(total_tokens)
-=======
-"""Functions to ingest and analyze a codebase directory or single file."""
-
-from typing import Optional, Tuple
-
-import tiktoken
-
-from gitingest.query_parsing import IngestionQuery
-from gitingest.schemas import FileSystemNode, FileSystemNodeType
-
-
-def format_node(node: FileSystemNode, query: IngestionQuery) -> Tuple[str, str, str]:
-    """
-    Generate a summary, directory structure, and file contents for a given file system node.
-
-    If the node represents a directory, the function will recursively process its contents.
-
-    Parameters
-    ----------
-    node : FileSystemNode
-        The file system node to be summarized.
-    query : IngestionQuery
-        The parsed query object containing information about the repository and query parameters.
-
-    Returns
-    -------
-    Tuple[str, str, str]
-        A tuple containing the summary, directory structure, and file contents.
-    """
-    is_single_file = node.type == FileSystemNodeType.FILE
-    summary = _create_summary_prefix(query, single_file=is_single_file)
-
-    if node.type == FileSystemNodeType.DIRECTORY:
-        summary += f"Files analyzed: {node.file_count}\n"
-    elif node.type == FileSystemNodeType.FILE:
-        summary += f"File: {node.name}\n"
-        summary += f"Lines: {len(node.content.splitlines()):,}\n"
-
-    tree = "Directory structure:\n" + _create_tree_structure(query, node)
-    _create_tree_structure(query, node)
-
-    content = _gather_file_contents(node)
-
-    token_estimate = _format_token_count(tree + content)
-    if token_estimate:
-        summary += f"\nEstimated tokens: {token_estimate}"
-
-    return summary, tree, content
-
-
-def _create_summary_prefix(query: IngestionQuery, single_file: bool = False) -> str:
-    """
-    Create a prefix string for summarizing a repository or local directory.
-
-    Includes repository name (if provided), commit/branch details, and subpath if relevant.
-
-    Parameters
-    ----------
-    query : IngestionQuery
-        The parsed query object containing information about the repository and query parameters.
-    single_file : bool
-        A flag indicating whether the summary is for a single file, by default False.
-
-    Returns
-    -------
-    str
-        A summary prefix string containing repository, commit, branch, and subpath details.
-    """
-    parts = []
-
-    if query.user_name:
-        parts.append(f"Repository: {query.user_name}/{query.repo_name}")
-    else:
-        # Local scenario
-        parts.append(f"Directory: {query.slug}")
-
-    if query.commit:
-        parts.append(f"Commit: {query.commit}")
-    elif query.branch and query.branch not in ("main", "master"):
-        parts.append(f"Branch: {query.branch}")
-
-    if query.subpath != "/" and not single_file:
-        parts.append(f"Subpath: {query.subpath}")
-
-    return "\n".join(parts) + "\n"
-
-
-def _gather_file_contents(node: FileSystemNode) -> str:
-    """
-    Recursively gather contents of all files under the given node.
-
-    This function recursively processes a directory node and gathers the contents of all files
-    under that node. It returns the concatenated content of all files as a single string.
-
-    Parameters
-    ----------
-    node : FileSystemNode
-        The current directory or file node being processed.
-
-    Returns
-    -------
-    str
-        The concatenated content of all files under the given node.
-    """
-    if node.type != FileSystemNodeType.DIRECTORY:
-        return node.content_string
-
-    # Recursively gather contents of all files under the current directory
-    return "\n".join(_gather_file_contents(child) for child in node.children)
-
-
-def _create_tree_structure(query: IngestionQuery, node: FileSystemNode, prefix: str = "", is_last: bool = True) -> str:
-    """
-    Generate a tree-like string representation of the file structure.
-
-    This function generates a string representation of the directory structure, formatted
-    as a tree with appropriate indentation for nested directories and files.
-
-    Parameters
-    ----------
-    query : IngestionQuery
-        The parsed query object containing information about the repository and query parameters.
-    node : FileSystemNode
-        The current directory or file node being processed.
-    prefix : str
-        A string used for indentation and formatting of the tree structure, by default "".
-    is_last : bool
-        A flag indicating whether the current node is the last in its directory, by default True.
-
-    Returns
-    -------
-    str
-        A string representing the directory structure formatted as a tree.
-    """
-    if not node.name:
-        # If no name is present, use the slug as the top-level directory name
-        node.name = query.slug
-
-    tree_str = ""
-    current_prefix = "└── " if is_last else "├── "
-
-    # Indicate directories with a trailing slash
-    display_name = node.name
-    if node.type == FileSystemNodeType.DIRECTORY:
-        display_name += "/"
-    elif node.type == FileSystemNodeType.SYMLINK:
-        display_name += " -> " + node.path.readlink().name
-
-    tree_str += f"{prefix}{current_prefix}{display_name}\n"
-
-    if node.type == FileSystemNodeType.DIRECTORY and node.children:
-        prefix += "    " if is_last else "│   "
-        for i, child in enumerate(node.children):
-            tree_str += _create_tree_structure(query, node=child, prefix=prefix, is_last=i == len(node.children) - 1)
-    return tree_str
-
-
-def _format_token_count(text: str) -> Optional[str]:
-    """
-    Return a human-readable string representing the token count of the given text.
-
-    E.g., '120' -> '120', '1200' -> '1.2k', '1200000' -> '1.2M'.
-
-    Parameters
-    ----------
-    text : str
-        The text string for which the token count is to be estimated.
-
-    Returns
-    -------
-    str, optional
-        The formatted number of tokens as a string (e.g., '1.2k', '1.2M'), or `None` if an error occurs.
-    """
-    try:
-        encoding = tiktoken.get_encoding("o200k_base")  # gpt-4o, gpt-4o-mini
-        total_tokens = len(encoding.encode(text, disallowed_special=()))
-    except (ValueError, UnicodeEncodeError) as exc:
-        print(exc)
-        return None
-
-    if total_tokens >= 1_000_000:
-        return f"{total_tokens / 1_000_000:.1f}M"
-
-    if total_tokens >= 1_000:
-        return f"{total_tokens / 1_000:.1f}k"
-
-    return str(total_tokens)
->>>>>>> 09ffc446
+"""Functions to ingest and analyze a codebase directory or single file."""
+
+import json
+import os
+from typing import Optional, Tuple
+
+import tiktoken
+
+from gitingest.chunking import chunk_file
+from gitingest.query_parsing import IngestionQuery
+from gitingest.schemas import FileSystemNode, FileSystemNodeType
+from gitingest.schemas.filesystem_schema import SEPARATOR
+
+
+def format_node(node: FileSystemNode, query: IngestionQuery) -> Tuple[str, str, str]:
+    """
+    Generate a summary, directory structure, and file contents for a given file system node.
+
+    If the node represents a directory, the function will recursively process its contents.
+
+    Parameters
+    ----------
+    node : FileSystemNode
+        The file system node to be summarized.
+    query : IngestionQuery
+        The parsed query object containing information about the repository and query parameters.
+
+    Returns
+    -------
+    Tuple[str, str, str]
+        A tuple containing the summary, directory structure, and file contents.
+    """
+    is_single_file = node.type == FileSystemNodeType.FILE
+    summary = _create_summary_prefix(query, single_file=is_single_file)
+
+    if node.type == FileSystemNodeType.DIRECTORY:
+        summary += f"Files analyzed: {node.file_count}\n"
+    elif node.type == FileSystemNodeType.FILE:
+        summary += f"File: {node.name}\n"
+        summary += f"Lines: {len(node.content.splitlines()):,}\n"
+
+    tree = "Directory structure:\n" + _create_tree_structure(query, node)
+
+    content = _gather_file_contents(node)
+
+    token_estimate = _format_token_count(tree + content)
+    if token_estimate:
+        summary += f"\nEstimated tokens: {token_estimate}"
+
+    return summary, tree, content
+
+
+def _create_summary_prefix(query: IngestionQuery, single_file: bool = False) -> str:
+    """
+    Create a prefix string for summarizing a repository or local directory.
+
+    Includes repository name (if provided), commit/branch details, and subpath if relevant.
+
+    Parameters
+    ----------
+    query : IngestionQuery
+        The parsed query object containing information about the repository and query parameters.
+    single_file : bool
+        A flag indicating whether the summary is for a single file, by default False.
+
+    Returns
+    -------
+    str
+        A summary prefix string containing repository, commit, branch, and subpath details.
+    """
+    parts = []
+
+    if query.user_name:
+        parts.append(f"Repository: {query.user_name}/{query.repo_name}")
+    else:
+        # Local scenario
+        parts.append(f"Directory: {query.slug}")
+
+    if query.commit:
+        parts.append(f"Commit: {query.commit}")
+    elif query.branch and query.branch not in ("main", "master"):
+        parts.append(f"Branch: {query.branch}")
+
+    if query.subpath != "/" and not single_file:
+        parts.append(f"Subpath: {query.subpath}")
+
+    return "\n".join(parts) + "\n"
+
+
+def _gather_file_contents(node: FileSystemNode) -> str:
+    """
+    Recursively gather contents of all files under the given node.
+
+    This function recursively processes a directory node and gathers the contents of all files
+    under that node. It returns the concatenated content of all files as a single string.
+
+    Parameters
+    ----------
+    node : FileSystemNode
+        The current directory or file node being processed.
+
+    Returns
+    -------
+    str
+        The concatenated content of all files under the given node.
+    """
+    if node.type != FileSystemNodeType.DIRECTORY:
+        chunks = chunk_file(node.path)
+        total = len(chunks)
+        parts = []
+        for ch in chunks:
+            header = [
+                SEPARATOR,
+                f"{node.type.name}: {str(node.path_str).replace(os.sep, '/')} (chunk {ch.index + 1}/{total}, {ch.kind})",
+                SEPARATOR,
+                ch.text,
+            ]
+            parts.append("\n".join(header) + "\n\n")
+        return "".join(parts)
+
+    # Recursively gather contents of all files under the current directory
+    return "\n".join(_gather_file_contents(child) for child in node.children)
+
+
+def _gather_file_contents_jsonl(node: FileSystemNode) -> str:
+    """Recursively gather contents of all files under ``node`` as JSONL."""
+    if node.type != FileSystemNodeType.DIRECTORY:
+        try:
+            chunks = chunk_file(node.path)
+        except Exception:  # pragma: no cover - chunking may fail on binaries
+            return ""
+        lines = []
+        for ch in chunks:
+            chunk_data = {
+                "path": ch.path,
+                "kind": ch.kind,
+                "text": ch.text,
+                "start_line": -1,
+                "end_line": -1,
+            }
+            lines.append(json.dumps(chunk_data))
+        return "\n".join(lines)
+
+    all_lines = []
+    for child in node.children:
+        child_content = _gather_file_contents_jsonl(child)
+        if child_content:
+            all_lines.append(child_content)
+    return "\n".join(all_lines)
+
+
+def _create_tree_structure(query: IngestionQuery, node: FileSystemNode, prefix: str = "", is_last: bool = True) -> str:
+    """
+    Generate a tree-like string representation of the file structure.
+
+    This function generates a string representation of the directory structure, formatted
+    as a tree with appropriate indentation for nested directories and files.
+
+    Parameters
+    ----------
+    query : IngestionQuery
+        The parsed query object containing information about the repository and query parameters.
+    node : FileSystemNode
+        The current directory or file node being processed.
+    prefix : str
+        A string used for indentation and formatting of the tree structure, by default "".
+    is_last : bool
+        A flag indicating whether the current node is the last in its directory, by default True.
+
+    Returns
+    -------
+    str
+        A string representing the directory structure formatted as a tree.
+    """
+    if not node.name:
+        # If no name is present, use the slug as the top-level directory name
+        node.name = query.slug
+
+    tree_str = ""
+    current_prefix = "└── " if is_last else "├── "
+
+    # Indicate directories with a trailing slash
+    display_name = node.name
+    if node.type == FileSystemNodeType.DIRECTORY:
+        display_name += "/"
+    elif node.type == FileSystemNodeType.SYMLINK:
+        display_name += " -> " + node.path.readlink().name
+
+    tree_str += f"{prefix}{current_prefix}{display_name}\n"
+
+    if node.type == FileSystemNodeType.DIRECTORY and node.children:
+        prefix += "    " if is_last else "│   "
+        for i, child in enumerate(node.children):
+            tree_str += _create_tree_structure(query, node=child, prefix=prefix, is_last=i == len(node.children) - 1)
+    return tree_str
+
+
+def _format_token_count(text: str) -> Optional[str]:
+    """
+    Return a human-readable string representing the token count of the given text.
+
+    E.g., '120' -> '120', '1200' -> '1.2k', '1200000' -> '1.2M'.
+
+    Parameters
+    ----------
+    text : str
+        The text string for which the token count is to be estimated.
+
+    Returns
+    -------
+    str, optional
+        The formatted number of tokens as a string (e.g., '1.2k', '1.2M'), or `None` if an error occurs.
+    """
+    try:
+        encoding = tiktoken.get_encoding("o200k_base")  # gpt-4o, gpt-4o-mini
+        total_tokens = len(encoding.encode(text, disallowed_special=()))
+    except (ValueError, UnicodeEncodeError) as exc:
+        print(exc)
+        return None
+
+    if total_tokens >= 1_000_000:
+        return f"{total_tokens / 1_000_000:.1f}M"
+
+    if total_tokens >= 1_000:
+        return f"{total_tokens / 1_000:.1f}k"
+
+    return str(total_tokens)