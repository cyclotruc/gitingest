from unittest.mock import AsyncMock, patch

import pytest
<<<<<<< HEAD
from clone import clone_repo, check_repo_exists
from unittest.mock import patch, AsyncMock
from asyncio.exceptions import TimeoutError


@pytest.mark.asyncio
async def test_clone_repo_with_commit():
    query = {
        "commit": "a" * 40,  # Simulating a valid commit hash
        "branch": "main",
        "url": "https://github.com/joydeep049/gitingest",
        "local_path": "/tmp/repo",
    }

    with patch("clone.check_repo_exists", return_value=True) as mock_check:
        with patch(
            "asyncio.create_subprocess_exec", new_callable=AsyncMock
        ) as mock_exec:
            mock_process = AsyncMock()
            mock_process.communicate.return_value = (b"Cloning Complete", b"")
            mock_exec.return_value = mock_process

            stdout, stdin = await clone_repo(query)

            mock_check.assert_called_once_with(query["url"])
=======

from gitingest.clone import CloneConfig, check_repo_exists, clone_repo


@pytest.mark.asyncio
async def test_clone_repo_with_commit() -> None:
    clone_config = CloneConfig(
        url="https://github.com/user/repo",
        local_path="/tmp/repo",
        commit="a" * 40,  # Simulating a valid commit hash
        branch="main",
    )

    with patch("gitingest.clone.check_repo_exists", return_value=True) as mock_check:
        with patch("gitingest.clone.run_git_command", new_callable=AsyncMock) as mock_exec:

            mock_process = AsyncMock()
            mock_process.communicate.return_value = (b"output", b"error")
            mock_exec.return_value = mock_process
            await clone_repo(clone_config)
            mock_check.assert_called_once_with(clone_config.url)
>>>>>>> 65b4b4a5
            assert mock_exec.call_count == 2  # Clone and checkout calls
            assert b"Cloning Complete" in stdout



@pytest.mark.asyncio
<<<<<<< HEAD
async def test_clone_repo_without_commit():
    query = {
        "commit": None,
        "branch": "main",
        "url": "https://github.com/joydeep049/gitingest",
        "local_path": "/tmp/repo",
    }

    with patch("clone.check_repo_exists", return_value=True) as mock_check:
        with patch(
            "asyncio.create_subprocess_exec", new_callable=AsyncMock
        ) as mock_exec:
            mock_process = AsyncMock()
            mock_process.communicate.return_value = (b"Cloning Complete", b"error")
            mock_exec.return_value = mock_process

            stdout, stderr = await clone_repo(query)

            mock_check.assert_called_once_with(query["url"])
=======
async def test_clone_repo_without_commit() -> None:
    query = CloneConfig(url="https://github.com/user/repo", local_path="/tmp/repo", commit=None, branch="main")

    with patch("gitingest.clone.check_repo_exists", return_value=True) as mock_check:
        with patch("gitingest.clone.run_git_command", new_callable=AsyncMock) as mock_exec:
            mock_process = AsyncMock()
            mock_process.communicate.return_value = (b"output", b"error")
            mock_exec.return_value = mock_process

            await clone_repo(query)
            mock_check.assert_called_once_with(query.url)
>>>>>>> 65b4b4a5
            assert mock_exec.call_count == 1  # Only clone call
            assert b"Cloning Complete" in stdout


@pytest.mark.asyncio
async def test_clone_repo_with_branch():
    query = {
        "commit": None,
        "branch": "feature-branch",
        "url": "https://github.com/joydeep049/gitingest",
        "local_path": "/tmp/repo",
    }
    with patch("clone.check_repo_exists", return_value=True) as mock_check:
        with patch(
            "asyncio.create_subprocess_exec", new_callable=AsyncMock
        ) as mock_exec:
            mock_process = AsyncMock()
            mock_process.communicate.return_value = (b"Branch clone successful", b"")
            mock_exec.return_value = mock_process

            stdout, stderr = await clone_repo(query)

            mock_check.assert_called_once_with(query["url"])
            assert mock_exec.call_count == 1  # Only clone
            assert b"Branch clone successful" in stdout


@pytest.mark.asyncio
async def test_clone_repo_missing_fields():
    query = {
        "branch": "main",
        "url": "https://github.com/joydeep049/gitingest",
    }  # Missing 'commit' and 'local_path'
    with pytest.raises(KeyError, match="commit"):
        await clone_repo(query)


@pytest.mark.asyncio
async def test_clone_repo_timeout():
    query = {
        "commit": None,
        "branch": "main",
        "url": "https://github.com/joydeep049/gitingest",
        "local_path": "C:\\Users\\joyde\\OneDrive\\Desktop\\project structure\\gitingest",
    }
    with patch("clone.check_repo_exists", return_value=True):
        with patch(
            "asyncio.create_subprocess_exec", new_callable=AsyncMock
        ) as mock_exec:
            mock_exec.side_effect = TimeoutError

            stdout, stderr = await clone_repo(query)
            assert stderr == "TimeoutError"
            assert stdout == "The repository cloning process timed out."



@pytest.mark.asyncio
<<<<<<< HEAD
async def test_clone_repo_nonexistent_repository():
    query = {
        "commit": None,
        "branch": "main",
        "url": "https://github.com/joydeep049/nonexistent-repo",
        "local_path": "/tmp/repo",
    }

    with patch("gitingest.clone.check_repo_exists", return_value=False) as mock_check:
        with pytest.raises(ValueError, match="Repository not found"):
            await clone_repo(query)
            mock_check.assert_called_once_with(query["url"])


@pytest.mark.asyncio
async def test_check_repo_exists():
    url = "https://github.com/joydeep049/gitingest"
=======
async def test_clone_repo_nonexistent_repository() -> None:
    clone_config = CloneConfig(
        url="https://github.com/user/nonexistent-repo",
        local_path="/tmp/repo",
        commit=None,
        branch="main",
    )
    with patch("gitingest.clone.check_repo_exists", return_value=False) as mock_check:
        with pytest.raises(ValueError, match="Repository not found"):
            await clone_repo(clone_config)
            mock_check.assert_called_once_with(clone_config.url)


@pytest.mark.asyncio
async def test_check_repo_exists() -> None:
    url = "https://github.com/user/repo"
>>>>>>> 65b4b4a5

    with patch("asyncio.create_subprocess_exec", new_callable=AsyncMock) as mock_exec:
        mock_process = AsyncMock()
        mock_process.communicate.return_value = (b"HTTP/1.1 200 OK\n", b"")
        mock_exec.return_value = mock_process

        # Test existing repository
        mock_process.returncode = 0
        assert await check_repo_exists(url) is True

        # Test non-existing repository (404 response)
        mock_process.communicate.return_value = (b"HTTP/1.1 404 Not Found\n", b"")
        mock_process.returncode = 0
        assert await check_repo_exists(url) is False

        # Test failed request
        mock_process.returncode = 1
        assert await check_repo_exists(url) is False<|MERGE_RESOLUTION|>--- conflicted
+++ resolved
@@ -1,7 +1,6 @@
 from unittest.mock import AsyncMock, patch
 
 import pytest
-<<<<<<< HEAD
 from clone import clone_repo, check_repo_exists
 from unittest.mock import patch, AsyncMock
 from asyncio.exceptions import TimeoutError
@@ -27,36 +26,13 @@
             stdout, stdin = await clone_repo(query)
 
             mock_check.assert_called_once_with(query["url"])
-=======
-
-from gitingest.clone import CloneConfig, check_repo_exists, clone_repo
-
-
-@pytest.mark.asyncio
-async def test_clone_repo_with_commit() -> None:
-    clone_config = CloneConfig(
-        url="https://github.com/user/repo",
-        local_path="/tmp/repo",
-        commit="a" * 40,  # Simulating a valid commit hash
-        branch="main",
-    )
-
-    with patch("gitingest.clone.check_repo_exists", return_value=True) as mock_check:
-        with patch("gitingest.clone.run_git_command", new_callable=AsyncMock) as mock_exec:
-
-            mock_process = AsyncMock()
-            mock_process.communicate.return_value = (b"output", b"error")
-            mock_exec.return_value = mock_process
-            await clone_repo(clone_config)
-            mock_check.assert_called_once_with(clone_config.url)
->>>>>>> 65b4b4a5
+ 
             assert mock_exec.call_count == 2  # Clone and checkout calls
             assert b"Cloning Complete" in stdout
 
 
 
 @pytest.mark.asyncio
-<<<<<<< HEAD
 async def test_clone_repo_without_commit():
     query = {
         "commit": None,
@@ -76,19 +52,6 @@
             stdout, stderr = await clone_repo(query)
 
             mock_check.assert_called_once_with(query["url"])
-=======
-async def test_clone_repo_without_commit() -> None:
-    query = CloneConfig(url="https://github.com/user/repo", local_path="/tmp/repo", commit=None, branch="main")
-
-    with patch("gitingest.clone.check_repo_exists", return_value=True) as mock_check:
-        with patch("gitingest.clone.run_git_command", new_callable=AsyncMock) as mock_exec:
-            mock_process = AsyncMock()
-            mock_process.communicate.return_value = (b"output", b"error")
-            mock_exec.return_value = mock_process
-
-            await clone_repo(query)
-            mock_check.assert_called_once_with(query.url)
->>>>>>> 65b4b4a5
             assert mock_exec.call_count == 1  # Only clone call
             assert b"Cloning Complete" in stdout
 
@@ -147,7 +110,6 @@
 
 
 @pytest.mark.asyncio
-<<<<<<< HEAD
 async def test_clone_repo_nonexistent_repository():
     query = {
         "commit": None,
@@ -165,24 +127,6 @@
 @pytest.mark.asyncio
 async def test_check_repo_exists():
     url = "https://github.com/joydeep049/gitingest"
-=======
-async def test_clone_repo_nonexistent_repository() -> None:
-    clone_config = CloneConfig(
-        url="https://github.com/user/nonexistent-repo",
-        local_path="/tmp/repo",
-        commit=None,
-        branch="main",
-    )
-    with patch("gitingest.clone.check_repo_exists", return_value=False) as mock_check:
-        with pytest.raises(ValueError, match="Repository not found"):
-            await clone_repo(clone_config)
-            mock_check.assert_called_once_with(clone_config.url)
-
-
-@pytest.mark.asyncio
-async def test_check_repo_exists() -> None:
-    url = "https://github.com/user/repo"
->>>>>>> 65b4b4a5
 
     with patch("asyncio.create_subprocess_exec", new_callable=AsyncMock) as mock_exec:
         mock_process = AsyncMock()
