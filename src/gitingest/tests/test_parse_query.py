--- conflicted
+++ resolved
@@ -1,27 +1,15 @@
 import pytest
 
-<<<<<<< HEAD
 URL = "https://github.com/joydeep049/gitingest"
 USER = "joydeep049"
 REPO = "gitingest"
 
-=======
-from gitingest.ignore_patterns import DEFAULT_IGNORE_PATTERNS
-from gitingest.parse_query import parse_query, parse_url
->>>>>>> 65b4b4a5
-
 
 def test_parse_url_valid() -> None:
     test_cases = [
-<<<<<<< HEAD
         URL,
         # "https://gitlab.com/user/repo",
         # "https://bitbucket.org/user/repo"
-=======
-        "https://github.com/user/repo",
-        "https://gitlab.com/user/repo",
-        "https://bitbucket.org/user/repo",
->>>>>>> 65b4b4a5
     ]
     for url in test_cases:
         result = parse_url(url)
@@ -30,7 +18,6 @@
         assert result["url"] == url
 
 
-<<<<<<< HEAD
 def test_parse_url_invalid():
     invalid_urls = [
         "https://www.github.com",
@@ -53,37 +40,15 @@
         )
         assert result["user_name"] == USER
         assert result["repo_name"] == REPO
-=======
-def test_parse_url_invalid() -> None:
-    url = "https://only-domain.com"
-    with pytest.raises(ValueError, match="Invalid repository URL"):
-        parse_url(url)
-
-
-def test_parse_query_basic() -> None:
-    test_cases = ["https://github.com/user/repo", "https://gitlab.com/user/repo"]
-    for url in test_cases:
-        result = parse_query(url, max_file_size=50, from_web=True, ignore_patterns="*.txt")
-        assert result["user_name"] == "user"
-        assert result["repo_name"] == "repo"
->>>>>>> 65b4b4a5
         assert result["url"] == url
         assert "*.txt" in result["ignore_patterns"]
 
-
-<<<<<<< HEAD
 def test_parse_query_include_pattern():
     url = URL
-=======
-def test_parse_query_include_pattern() -> None:
-    url = "https://github.com/user/repo"
->>>>>>> 65b4b4a5
     result = parse_query(url, max_file_size=50, from_web=True, include_patterns="*.py")
     assert result["include_patterns"] == ["*.py"]
     assert set(result["ignore_patterns"]) == set(DEFAULT_IGNORE_PATTERNS)
 
-
-<<<<<<< HEAD
 
 def test_parse_query_invalid_pattern():
     url = URL
@@ -110,10 +75,4 @@
         ignore_patterns="*.txt",
     )
     assert "*.py" in result["include_patterns"]
-    assert "*.txt" in result["ignore_patterns"]
-=======
-def test_parse_query_invalid_pattern() -> None:
-    url = "https://github.com/user/repo"
-    with pytest.raises(ValueError, match="Pattern.*contains invalid characters"):
-        parse_query(url, max_file_size=50, from_web=True, include_patterns="*.py;rm -rf")
->>>>>>> 65b4b4a5
+    assert "*.txt" in result["ignore_patterns"]