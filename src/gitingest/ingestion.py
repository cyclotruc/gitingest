"""Functions to ingest and analyze a codebase directory or single file."""

import warnings
from pathlib import Path
from typing import Tuple

from gitingest.cache.disk_cache import ChunkCache
from gitingest.chunking import chunk_file
from gitingest.config import MAX_DIRECTORY_DEPTH, MAX_FILES, MAX_TOTAL_SIZE_BYTES
from gitingest.output_formatters import format_node
<<<<<<< HEAD
from gitingest.parallel.walker import walk_parallel
=======
from gitingest.chunking import chunk_file
>>>>>>> 543e8000
from gitingest.query_parsing import IngestionQuery
from gitingest.schemas import (
    FileSystemNode,
    FileSystemNodeType,
    FileSystemStats,
    GitingestConfig,
)
from gitingest.utils.ingestion_utils import _should_exclude, _should_include

try:  # Python 3.11+
    import tomllib
except ModuleNotFoundError:  # pragma: no cover - fallback for older Pythons
    import tomli as tomllib  # type: ignore


def ingest_query(query: IngestionQuery) -> Tuple[str, str, str]:
    """
    Run the ingestion process for a parsed query.

    This is the main entry point for analyzing a codebase directory or single file. It processes the query
    parameters, reads the file or directory content, and generates a summary, directory structure, and file content,
    along with token estimations.

    Parameters
    ----------
    query : IngestionQuery
        The parsed query object containing information about the repository and query parameters.

    Returns
    -------
    Tuple[str, str, str]
        A tuple containing the summary, directory structure, and file contents.

    Raises
    ------
    ValueError
        If the path cannot be found, is not a file, or the file has no content.
    """
    subpath = Path(query.subpath.strip("/")).as_posix()
    path = query.local_path / subpath

    apply_gitingest_file(path, query)

    if not path.exists():
        raise ValueError(f"{query.slug} cannot be found")

    if (query.type and query.type == "blob") or query.local_path.is_file():
        # TODO: We do this wrong! We should still check the branch and commit!
        if not path.is_file():
            raise ValueError(f"Path {path} is not a file")

        relative_path = path.relative_to(query.local_path)

        file_node = FileSystemNode(
            name=path.name,
            type=FileSystemNodeType.FILE,
            size=path.stat().st_size,
            file_count=1,
            path_str=str(relative_path),
            path=path,
        )

        if not file_node.content:
            raise ValueError(f"File {file_node.name} has no content")

        return format_node(file_node, query)

    root_node = FileSystemNode(
        name=path.name,
        type=FileSystemNodeType.DIRECTORY,
        path_str=str(path.relative_to(query.local_path)),
        path=path,
    )

    stats = FileSystemStats()

    _process_node(
        node=root_node,
        query=query,
        stats=stats,
    )

    return format_node(root_node, query)


def apply_gitingest_file(path: Path, query: IngestionQuery) -> None:
    """
    Apply the .gitingest file to the query object.

    This function reads the .gitingest file in the specified path and updates the query object with the ignore
    patterns found in the file.

    Parameters
    ----------
    path : Path
        The path of the directory to ingest.
    query : IngestionQuery
        The parsed query object containing information about the repository and query parameters.
        It should have an attribute `ignore_patterns` which is either None or a set of strings.
    """
    path_gitingest = path / ".gitingest"

    if not path_gitingest.is_file():
        return

    try:
        with path_gitingest.open("rb") as f:
            data = tomllib.load(f)
    except tomllib.TOMLDecodeError as exc:
        warnings.warn(f"Invalid TOML in {path_gitingest}: {exc}", UserWarning)
        return

    config_section = data.get("config", {})

    config = GitingestConfig(**config_section)

    if not config.ignore_patterns:
        return

    ignore_patterns = set(config.ignore_patterns)

    if query.ignore_patterns is None:
        query.ignore_patterns = ignore_patterns
    else:
        query.ignore_patterns.update(ignore_patterns)

    return


def _process_node(
    node: FileSystemNode,
    query: IngestionQuery,
    stats: FileSystemStats,
) -> bool:
    """
    Process a file or directory item within a directory.

    This function handles each file or directory item, checking if it should be included or excluded based on the
    provided patterns. It handles symlinks, directories, and files accordingly.

    Parameters
    ----------
    node : FileSystemNode
        The current directory or file node being processed.
    query : IngestionQuery
        The parsed query object containing information about the repository and query parameters.
    stats : FileSystemStats
        Statistics tracking object for the total file count and size.
    """

    if limit_exceeded(stats, node.depth):
        return True

    for sub_path in node.path.iterdir():

        if query.ignore_patterns and _should_exclude(sub_path, query.local_path, query.ignore_patterns):
            continue

        if query.include_patterns and not _should_include(sub_path, query.local_path, query.include_patterns):
            continue

        if sub_path.is_symlink():
            _process_symlink(path=sub_path, parent_node=node, stats=stats, local_path=query.local_path)
            if limit_exceeded(stats, node.depth):
                return True
        elif sub_path.is_file():
            _process_file(path=sub_path, parent_node=node, stats=stats, local_path=query.local_path)
            if limit_exceeded(stats, node.depth):
                return True
        elif sub_path.is_dir():

            child_directory_node = FileSystemNode(
                name=sub_path.name,
                type=FileSystemNodeType.DIRECTORY,
                path_str=str(sub_path.relative_to(query.local_path)),
                path=sub_path,
                depth=node.depth + 1,
            )

            limit_hit = _process_node(
                node=child_directory_node,
                query=query,
                stats=stats,
            )
            node.children.append(child_directory_node)
            node.size += child_directory_node.size
            node.file_count += child_directory_node.file_count
            node.dir_count += 1 + child_directory_node.dir_count
            if limit_hit:
                return True
        else:
            print(f"Warning: {sub_path} is an unknown file type, skipping")

    node.sort_children()
    return False


def _process_symlink(path: Path, parent_node: FileSystemNode, stats: FileSystemStats, local_path: Path) -> None:
    """
    Process a symlink in the file system.

    This function checks the symlink's target.

    Parameters
    ----------
    path : Path
        The full path of the symlink.
    parent_node : FileSystemNode
        The parent directory node.
    stats : FileSystemStats
        Statistics tracking object for the total file count and size.
    local_path : Path
        The base path of the repository or directory being processed.
    """
    child = FileSystemNode(
        name=path.name,
        type=FileSystemNodeType.SYMLINK,
        path_str=str(path.relative_to(local_path)),
        path=path,
        depth=parent_node.depth + 1,
    )
    stats.total_files += 1
    parent_node.children.append(child)
    parent_node.file_count += 1


def _process_file(path: Path, parent_node: FileSystemNode, stats: FileSystemStats, local_path: Path) -> None:
    """
    Process a file in the file system.

    This function checks the file's size, increments the statistics, and reads its content.
    If the file size exceeds the maximum allowed, it raises an error.

    Parameters
    ----------
    path : Path
        The full path of the file.
    parent_node : FileSystemNode
        The dictionary to accumulate the results.
    stats : FileSystemStats
        Statistics tracking object for the total file count and size.
    local_path : Path
        The base path of the repository or directory being processed.
    """
    file_size = path.stat().st_size
    if stats.total_size + file_size > MAX_TOTAL_SIZE_BYTES:
        print(f"Skipping file {path}: would exceed total size limit")
        return

    stats.total_files += 1
    stats.total_size += file_size

    if stats.total_files > MAX_FILES:
        print(f"Maximum file limit ({MAX_FILES}) reached")
        return

    child = FileSystemNode(
        name=path.name,
        type=FileSystemNodeType.FILE,
        size=file_size,
        file_count=1,
        path_str=str(path.relative_to(local_path)),
        path=path,
        depth=parent_node.depth + 1,
    )

    parent_node.children.append(child)
    parent_node.size += file_size
    parent_node.file_count += 1


def limit_exceeded(stats: FileSystemStats, depth: int) -> bool:
    """
    Check if any of the traversal limits have been exceeded.

    This function checks if the current traversal has exceeded any of the configured limits:
    maximum directory depth, maximum number of files, or maximum total size in bytes.

    Parameters
    ----------
    stats : FileSystemStats
        Statistics tracking object for the total file count and size.
    depth : int
        The current depth of directory traversal.

    Returns
    -------
    bool
        True if any limit has been exceeded, False otherwise.
    """
    if depth > MAX_DIRECTORY_DEPTH:
        print(f"Maximum depth limit ({MAX_DIRECTORY_DEPTH}) reached")
        return True

    if stats.total_files >= MAX_FILES:
        print(f"Maximum file limit ({MAX_FILES}) reached")
        return True  # TODO: end recursion

    if stats.total_size >= MAX_TOTAL_SIZE_BYTES:
        print(f"Maximum total size limit ({MAX_TOTAL_SIZE_BYTES/1024/1024:.1f}MB) reached")
        return True  # TODO: end recursion

    return False


<<<<<<< HEAD
def _walk_serial(root: Path, fn):
    for p in root.rglob("*"):
        if p.is_file():
            yield from fn(p)


def ingest_directory_chunks(local_repo_root: Path, parallel: bool = False, incremental: bool = False):
    """Yield file chunks for all files under a directory.

    Parameters
    ----------
    local_repo_root : Path
        Directory to scan.
    parallel : bool, optional
        Use multithreaded walking if ``True``.
    incremental : bool, optional
        Use a disk cache to skip unchanged files.

    Yields
    ------
    dict
        Serialized chunk dictionaries.
    """
    cache = ChunkCache() if incremental else None

    def _ingest_single_path(path: Path):
        if cache:
            cached = cache.get(path)
            if cached:
                return cached
        chunks = chunk_file(path)
        data = [c.__dict__ for c in chunks]
        if cache:
            cache.set(path, data)
        return data

    walker = walk_parallel if parallel else _walk_serial
    yield from walker(local_repo_root, _ingest_single_path)
    if cache:
        cache.flush()
=======
def _ingest_single_path(path: Path):
    """Return chunks for a single path."""
    return chunk_file(path)
>>>>>>> 543e8000
<|MERGE_RESOLUTION|>--- conflicted
+++ resolved
@@ -8,11 +8,8 @@
 from gitingest.chunking import chunk_file
 from gitingest.config import MAX_DIRECTORY_DEPTH, MAX_FILES, MAX_TOTAL_SIZE_BYTES
 from gitingest.output_formatters import format_node
-<<<<<<< HEAD
 from gitingest.parallel.walker import walk_parallel
-=======
 from gitingest.chunking import chunk_file
->>>>>>> 543e8000
 from gitingest.query_parsing import IngestionQuery
 from gitingest.schemas import (
     FileSystemNode,
@@ -317,8 +314,6 @@
 
     return False
 
-
-<<<<<<< HEAD
 def _walk_serial(root: Path, fn):
     for p in root.rglob("*"):
         if p.is_file():
@@ -359,8 +354,6 @@
     yield from walker(local_repo_root, _ingest_single_path)
     if cache:
         cache.flush()
-=======
 def _ingest_single_path(path: Path):
     """Return chunks for a single path."""
-    return chunk_file(path)
->>>>>>> 543e8000
+    return chunk_file(path)