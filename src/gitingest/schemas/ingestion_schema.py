<<<<<<< HEAD
"""This module contains the dataclasses for the ingestion process."""

from dataclasses import dataclass
from pathlib import Path
from typing import Optional, Set

from pydantic import BaseModel, ConfigDict, Field


class GitingestConfig(BaseModel):
    """Schema for .gitingest configuration file."""

    ignore_patterns: Optional[Set[str]] = None

    class Config:
        extra = "forbid"

from gitingest.config import MAX_FILE_SIZE


@dataclass
class CloneConfig:
    """
    Configuration for cloning a Git repository.

    This class holds the necessary parameters for cloning a repository to a local path, including
    the repository's URL, the target local path, and optional parameters for a specific commit or branch.

    Attributes
    ----------
    url : str
        The URL of the Git repository to clone.
    local_path : str
        The local directory where the repository will be cloned.
    commit : str, optional
        The specific commit hash to check out after cloning (default is None).
    branch : str, optional
        The branch to clone (default is None).
    subpath : str
        The subpath to clone from the repository (default is "/").
    """

    url: str
    local_path: str
    commit: Optional[str] = None
    branch: Optional[str] = None
    subpath: str = "/"
    blob: bool = False


class IngestionQuery(BaseModel):  # pylint: disable=too-many-instance-attributes
    """
    Pydantic model to store the parsed details of the repository or file path.
    """

    user_name: Optional[str] = None
    repo_name: Optional[str] = None
    local_path: Path
    url: Optional[str] = None
    slug: str
    id: str
    subpath: str = "/"
    type: Optional[str] = None
    branch: Optional[str] = None
    commit: Optional[str] = None
    max_file_size: int = Field(default=MAX_FILE_SIZE)
    ignore_patterns: Optional[Set[str]] = None
    include_patterns: Optional[Set[str]] = None
    output_format: str = "text"

    model_config = ConfigDict(arbitrary_types_allowed=True)

    def extract_clone_config(self) -> CloneConfig:
        """
        Extract the relevant fields for the CloneConfig object.

        Returns
        -------
        CloneConfig
            A CloneConfig object containing the relevant fields.

        Raises
        ------
        ValueError
            If the 'url' parameter is not provided.
        """
        if not self.url:
            raise ValueError("The 'url' parameter is required.")

        return CloneConfig(
            url=self.url,
            local_path=str(self.local_path),
            commit=self.commit,
            branch=self.branch,
            subpath=self.subpath,
            blob=self.type == "blob",
        )
=======
"""This module contains the dataclasses for the ingestion process."""

from dataclasses import dataclass
from pathlib import Path
from typing import Optional, Set

from pydantic import BaseModel, ConfigDict, Field

from gitingest.config import MAX_FILE_SIZE


@dataclass
class CloneConfig:
    """
    Configuration for cloning a Git repository.

    This class holds the necessary parameters for cloning a repository to a local path, including
    the repository's URL, the target local path, and optional parameters for a specific commit or branch.

    Attributes
    ----------
    url : str
        The URL of the Git repository to clone.
    local_path : str
        The local directory where the repository will be cloned.
    commit : str, optional
        The specific commit hash to check out after cloning (default is None).
    branch : str, optional
        The branch to clone (default is None).
    subpath : str
        The subpath to clone from the repository (default is "/").
    blob: bool
        Whether the repository is a blob (default is False).
    """

    url: str
    local_path: str
    commit: Optional[str] = None
    branch: Optional[str] = None
    subpath: str = "/"
    blob: bool = False


class IngestionQuery(BaseModel):  # pylint: disable=too-many-instance-attributes
    """
    Pydantic model to store the parsed details of the repository or file path.
    """

    user_name: Optional[str] = None
    repo_name: Optional[str] = None
    local_path: Path
    url: Optional[str] = None
    slug: str
    id: str
    subpath: str = "/"
    type: Optional[str] = None
    branch: Optional[str] = None
    commit: Optional[str] = None
    max_file_size: int = Field(default=MAX_FILE_SIZE)
    ignore_patterns: Optional[Set[str]] = None
    include_patterns: Optional[Set[str]] = None

    model_config = ConfigDict(arbitrary_types_allowed=True)

    def extract_clone_config(self) -> CloneConfig:
        """
        Extract the relevant fields for the CloneConfig object.

        Returns
        -------
        CloneConfig
            A CloneConfig object containing the relevant fields.

        Raises
        ------
        ValueError
            If the 'url' parameter is not provided.
        """
        if not self.url:
            raise ValueError("The 'url' parameter is required.")

        return CloneConfig(
            url=self.url,
            local_path=str(self.local_path),
            commit=self.commit,
            branch=self.branch,
            subpath=self.subpath,
            blob=self.type == "blob",
        )
>>>>>>> 09ffc446
<|MERGE_RESOLUTION|>--- conflicted
+++ resolved
@@ -1,189 +1,97 @@
-<<<<<<< HEAD
-"""This module contains the dataclasses for the ingestion process."""
-
-from dataclasses import dataclass
-from pathlib import Path
-from typing import Optional, Set
-
-from pydantic import BaseModel, ConfigDict, Field
-
-
-class GitingestConfig(BaseModel):
-    """Schema for .gitingest configuration file."""
-
-    ignore_patterns: Optional[Set[str]] = None
-
-    class Config:
-        extra = "forbid"
-
-from gitingest.config import MAX_FILE_SIZE
-
-
-@dataclass
-class CloneConfig:
-    """
-    Configuration for cloning a Git repository.
-
-    This class holds the necessary parameters for cloning a repository to a local path, including
-    the repository's URL, the target local path, and optional parameters for a specific commit or branch.
-
-    Attributes
-    ----------
-    url : str
-        The URL of the Git repository to clone.
-    local_path : str
-        The local directory where the repository will be cloned.
-    commit : str, optional
-        The specific commit hash to check out after cloning (default is None).
-    branch : str, optional
-        The branch to clone (default is None).
-    subpath : str
-        The subpath to clone from the repository (default is "/").
-    """
-
-    url: str
-    local_path: str
-    commit: Optional[str] = None
-    branch: Optional[str] = None
-    subpath: str = "/"
-    blob: bool = False
-
-
-class IngestionQuery(BaseModel):  # pylint: disable=too-many-instance-attributes
-    """
-    Pydantic model to store the parsed details of the repository or file path.
-    """
-
-    user_name: Optional[str] = None
-    repo_name: Optional[str] = None
-    local_path: Path
-    url: Optional[str] = None
-    slug: str
-    id: str
-    subpath: str = "/"
-    type: Optional[str] = None
-    branch: Optional[str] = None
-    commit: Optional[str] = None
-    max_file_size: int = Field(default=MAX_FILE_SIZE)
-    ignore_patterns: Optional[Set[str]] = None
-    include_patterns: Optional[Set[str]] = None
-    output_format: str = "text"
-
-    model_config = ConfigDict(arbitrary_types_allowed=True)
-
-    def extract_clone_config(self) -> CloneConfig:
-        """
-        Extract the relevant fields for the CloneConfig object.
-
-        Returns
-        -------
-        CloneConfig
-            A CloneConfig object containing the relevant fields.
-
-        Raises
-        ------
-        ValueError
-            If the 'url' parameter is not provided.
-        """
-        if not self.url:
-            raise ValueError("The 'url' parameter is required.")
-
-        return CloneConfig(
-            url=self.url,
-            local_path=str(self.local_path),
-            commit=self.commit,
-            branch=self.branch,
-            subpath=self.subpath,
-            blob=self.type == "blob",
-        )
-=======
-"""This module contains the dataclasses for the ingestion process."""
-
-from dataclasses import dataclass
-from pathlib import Path
-from typing import Optional, Set
-
-from pydantic import BaseModel, ConfigDict, Field
-
-from gitingest.config import MAX_FILE_SIZE
-
-
-@dataclass
-class CloneConfig:
-    """
-    Configuration for cloning a Git repository.
-
-    This class holds the necessary parameters for cloning a repository to a local path, including
-    the repository's URL, the target local path, and optional parameters for a specific commit or branch.
-
-    Attributes
-    ----------
-    url : str
-        The URL of the Git repository to clone.
-    local_path : str
-        The local directory where the repository will be cloned.
-    commit : str, optional
-        The specific commit hash to check out after cloning (default is None).
-    branch : str, optional
-        The branch to clone (default is None).
-    subpath : str
-        The subpath to clone from the repository (default is "/").
-    blob: bool
-        Whether the repository is a blob (default is False).
-    """
-
-    url: str
-    local_path: str
-    commit: Optional[str] = None
-    branch: Optional[str] = None
-    subpath: str = "/"
-    blob: bool = False
-
-
-class IngestionQuery(BaseModel):  # pylint: disable=too-many-instance-attributes
-    """
-    Pydantic model to store the parsed details of the repository or file path.
-    """
-
-    user_name: Optional[str] = None
-    repo_name: Optional[str] = None
-    local_path: Path
-    url: Optional[str] = None
-    slug: str
-    id: str
-    subpath: str = "/"
-    type: Optional[str] = None
-    branch: Optional[str] = None
-    commit: Optional[str] = None
-    max_file_size: int = Field(default=MAX_FILE_SIZE)
-    ignore_patterns: Optional[Set[str]] = None
-    include_patterns: Optional[Set[str]] = None
-
-    model_config = ConfigDict(arbitrary_types_allowed=True)
-
-    def extract_clone_config(self) -> CloneConfig:
-        """
-        Extract the relevant fields for the CloneConfig object.
-
-        Returns
-        -------
-        CloneConfig
-            A CloneConfig object containing the relevant fields.
-
-        Raises
-        ------
-        ValueError
-            If the 'url' parameter is not provided.
-        """
-        if not self.url:
-            raise ValueError("The 'url' parameter is required.")
-
-        return CloneConfig(
-            url=self.url,
-            local_path=str(self.local_path),
-            commit=self.commit,
-            branch=self.branch,
-            subpath=self.subpath,
-            blob=self.type == "blob",
-        )
->>>>>>> 09ffc446
+"""This module contains the dataclasses for the ingestion process."""
+
+from dataclasses import dataclass
+from pathlib import Path
+from typing import Optional, Set
+
+from pydantic import BaseModel, ConfigDict, Field
+
+from gitingest.config import MAX_FILE_SIZE
+
+
+class GitingestConfig(BaseModel):
+    """Schema for .gitingest configuration file."""
+
+    ignore_patterns: Optional[Set[str]] = None
+
+    class Config:
+        extra = "forbid"
+
+
+@dataclass
+class CloneConfig:
+    """
+    Configuration for cloning a Git repository.
+
+    This class holds the necessary parameters for cloning a repository to a local path, including
+    the repository's URL, the target local path, and optional parameters for a specific commit or branch.
+
+    Attributes
+    ----------
+    url : str
+        The URL of the Git repository to clone.
+    local_path : str
+        The local directory where the repository will be cloned.
+    commit : str, optional
+        The specific commit hash to check out after cloning (default is None).
+    branch : str, optional
+        The branch to clone (default is None).
+    subpath : str
+        The subpath to clone from the repository (default is "/").
+    """
+
+    url: str
+    local_path: str
+    commit: Optional[str] = None
+    branch: Optional[str] = None
+    subpath: str = "/"
+    blob: bool = False
+
+
+class IngestionQuery(BaseModel):  # pylint: disable=too-many-instance-attributes
+    """
+    Pydantic model to store the parsed details of the repository or file path.
+    """
+
+    user_name: Optional[str] = None
+    repo_name: Optional[str] = None
+    local_path: Path
+    url: Optional[str] = None
+    slug: str
+    id: str
+    subpath: str = "/"
+    type: Optional[str] = None
+    branch: Optional[str] = None
+    commit: Optional[str] = None
+    max_file_size: int = Field(default=MAX_FILE_SIZE)
+    ignore_patterns: Optional[Set[str]] = None
+    include_patterns: Optional[Set[str]] = None
+    output_format: str = "text"
+
+    model_config = ConfigDict(arbitrary_types_allowed=True)
+
+    def extract_clone_config(self) -> CloneConfig:
+        """
+        Extract the relevant fields for the CloneConfig object.
+
+        Returns
+        -------
+        CloneConfig
+            A CloneConfig object containing the relevant fields.
+
+        Raises
+        ------
+        ValueError
+            If the 'url' parameter is not provided.
+        """
+        if not self.url:
+            raise ValueError("The 'url' parameter is required.")
+
+        return CloneConfig(
+            url=self.url,
+            local_path=str(self.local_path),
+            commit=self.commit,
+            branch=self.branch,
+            subpath=self.subpath,
+            blob=self.type == "blob",
+        )