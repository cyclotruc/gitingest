"""Process a query by parsing input, cloning a repository, and generating a summary."""

from functools import partial
<<<<<<< HEAD
from typing import Any, Dict
=======
from typing import Optional
>>>>>>> 52966287

from fastapi import Request
from starlette.templating import _TemplateResponse

from gitingest.cloning import clone_repo
from gitingest.ingestion import ingest_query
from gitingest.output_formatters import create_tree_structure
from gitingest.query_parsing import IngestionQuery, parse_query
from server.server_config import EXAMPLE_REPOS, MAX_DISPLAY_SIZE, templates
from server.server_utils import Colors, log_slider_to_size


async def process_query(
    request: Request,
    input_text: str,
    slider_position: int,
    pattern_type: str = "exclude",
    pattern: str = "",
    is_index: bool = False,
    token: Optional[str] = None,
) -> _TemplateResponse:
    """
    Process a query by parsing input, cloning a repository, and generating a summary.

    Handle user input, process Git repository data, and prepare
    a response for rendering a template with the processed results or an error message.

    Parameters
    ----------
    request : Request
        The HTTP request object.
    input_text : str
        Input text provided by the user, typically a Git repository URL or slug.
    slider_position : int
        Position of the slider, representing the maximum file size in the query.
    pattern_type : str
        Type of pattern to use, either "include" or "exclude" (default is "exclude").
    pattern : str
        Pattern to include or exclude in the query, depending on the pattern type.
    is_index : bool
        Flag indicating whether the request is for the index page (default is False).
    token : str, optional
        GitHub personal-access token (PAT). Needed when *input_text* refers to a
        **private** repository.

    Returns
    -------
    _TemplateResponse
        Rendered template response containing the processed results or an error message.

    Raises
    ------
    ValueError
        If an invalid pattern type is provided.
    """
    if pattern_type == "include":
        include_patterns = pattern
        exclude_patterns = None
    elif pattern_type == "exclude":
        exclude_patterns = pattern
        include_patterns = None
    else:
        raise ValueError(f"Invalid pattern type: {pattern_type}")

    template = "index.jinja" if is_index else "git.jinja"
    template_response = partial(templates.TemplateResponse, name=template)
    max_file_size = log_slider_to_size(slider_position)

    context: Dict[str, Any] = {
        "request": request,
        "repo_url": input_text,
        "examples": EXAMPLE_REPOS if is_index else [],
        "default_file_size": slider_position,
        "pattern_type": pattern_type,
        "pattern": pattern,
        "token": token,
    }

    try:
        query: IngestionQuery = await parse_query(
            source=input_text,
            max_file_size=max_file_size,
            from_web=True,
            include_patterns=include_patterns,
            ignore_patterns=exclude_patterns,
            token=token,
        )
        if not query.url:
            raise ValueError("The 'url' parameter is required.")

        clone_config = query.extract_clone_config()
        await clone_repo(clone_config, token=token)
        summary, tree, content = ingest_query(query)

        tree_with_filenames = ((query.root_node is not None) and create_tree_structure(query, query.root_node)) or []

        with open(f"{clone_config.local_path}.txt", "w", encoding="utf-8") as f:
            f.write(tree + "\n" + content)
    except Exception as exc:
        # hack to print error message when query is not defined
        if "query" in locals() and query is not None and isinstance(query, dict):
            _print_error(query["url"], exc, max_file_size, pattern_type, pattern)
        else:
            print(f"{Colors.BROWN}WARN{Colors.END}: {Colors.RED}<-  {Colors.END}", end="")
            print(f"{Colors.RED}{exc}{Colors.END}")

        context["error_message"] = f"Error: {exc}"
        if "405" in str(exc):
            context["error_message"] = (
                "Repository not found. Please make sure it is public (private repositories will be supported soon)"
            )
        return template_response(context=context)

    if len(content) > MAX_DISPLAY_SIZE:
        content = (
            f"(Files content cropped to {int(MAX_DISPLAY_SIZE / 1_000)}k characters, "
            "download full ingest to see more)\n" + content[:MAX_DISPLAY_SIZE]
        )

    _print_success(
        url=query.url,
        max_file_size=max_file_size,
        pattern_type=pattern_type,
        pattern=pattern,
        summary=summary,
    )

    context.update(
        {
            "result": True,
            "summary": summary,
            "tree": tree_with_filenames,
            "content": content,
            "ingest_id": query.id,
        }
    )

    return template_response(context=context)


def _print_query(url: str, max_file_size: int, pattern_type: str, pattern: str) -> None:
    """
    Print a formatted summary of the query details, including the URL, file size,
    and pattern information, for easier debugging or logging.

    Parameters
    ----------
    url : str
        The URL associated with the query.
    max_file_size : int
        The maximum file size allowed for the query, in bytes.
    pattern_type : str
        Specifies the type of pattern to use, either "include" or "exclude".
    pattern : str
        The actual pattern string to include or exclude in the query.
    """
    print(f"{Colors.WHITE}{url:<20}{Colors.END}", end="")
    if int(max_file_size / 1024) != 50:
        print(f" | {Colors.YELLOW}Size: {int(max_file_size/1024)}kb{Colors.END}", end="")
    if pattern_type == "include" and pattern != "":
        print(f" | {Colors.YELLOW}Include {pattern}{Colors.END}", end="")
    elif pattern_type == "exclude" and pattern != "":
        print(f" | {Colors.YELLOW}Exclude {pattern}{Colors.END}", end="")


def _print_error(url: str, e: Exception, max_file_size: int, pattern_type: str, pattern: str) -> None:
    """
    Print a formatted error message including the URL, file size, pattern details, and the exception encountered,
    for debugging or logging purposes.

    Parameters
    ----------
    url : str
        The URL associated with the query that caused the error.
    e : Exception
        The exception raised during the query or process.
    max_file_size : int
        The maximum file size allowed for the query, in bytes.
    pattern_type : str
        Specifies the type of pattern to use, either "include" or "exclude".
    pattern : str
        The actual pattern string to include or exclude in the query.
    """
    print(f"{Colors.BROWN}WARN{Colors.END}: {Colors.RED}<-  {Colors.END}", end="")
    _print_query(url, max_file_size, pattern_type, pattern)
    print(f" | {Colors.RED}{e}{Colors.END}")


def _print_success(url: str, max_file_size: int, pattern_type: str, pattern: str, summary: str) -> None:
    """
    Print a formatted success message, including the URL, file size, pattern details, and a summary with estimated
    tokens, for debugging or logging purposes.

    Parameters
    ----------
    url : str
        The URL associated with the successful query.
    max_file_size : int
        The maximum file size allowed for the query, in bytes.
    pattern_type : str
        Specifies the type of pattern to use, either "include" or "exclude".
    pattern : str
        The actual pattern string to include or exclude in the query.
    summary : str
        A summary of the query result, including details like estimated tokens.
    """
    estimated_tokens = summary[summary.index("Estimated tokens:") + len("Estimated ") :]
    print(f"{Colors.GREEN}INFO{Colors.END}: {Colors.GREEN}<-  {Colors.END}", end="")
    _print_query(url, max_file_size, pattern_type, pattern)
    print(f" | {Colors.PURPLE}{estimated_tokens}{Colors.END}")<|MERGE_RESOLUTION|>--- conflicted
+++ resolved
@@ -1,11 +1,7 @@
 """Process a query by parsing input, cloning a repository, and generating a summary."""
 
 from functools import partial
-<<<<<<< HEAD
-from typing import Any, Dict
-=======
-from typing import Optional
->>>>>>> 52966287
+from typing import Any, Dict, Optional
 
 from fastapi import Request
 from starlette.templating import _TemplateResponse
