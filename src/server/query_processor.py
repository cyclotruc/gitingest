--- conflicted
+++ resolved
@@ -89,17 +89,7 @@
         if not parsed_query.url:
             raise ValueError("The 'url' parameter is required.")
 
-<<<<<<< HEAD
-        clone_config = CloneConfig(
-            url=parsed_query.url,
-            local_path=str(parsed_query.local_path),
-            commit=parsed_query.commit,
-            branch=parsed_query.branch,
-            include_submodules=include_submodules,
-        )
-=======
         clone_config = parsed_query.extact_clone_config()
->>>>>>> dc198d03
         await clone_repo(clone_config)
         summary, tree, content = ingest_query(parsed_query)
         with open(f"{clone_config.local_path}.txt", "w", encoding="utf-8") as f:
