--- conflicted
+++ resolved
@@ -15,15 +15,12 @@
         "max_file_size": int(max_file_size) * 1024
     }
     
-<<<<<<< HEAD
+
     
-    # Normalize URL by adding https:// if missing
+    
     if not url.startswith("https://"):
         url = "https://" + url
     
-=======
-    print(f"max_file_size: {max_file_size}")
->>>>>>> 96d62f90
     if not url.startswith("https://github.com/"):
         raise ValueError("Invalid GitHub URL. Please provide a valid GitHub repository URL.")
     
