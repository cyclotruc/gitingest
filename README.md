<<<<<<< HEAD
# Gitingest — Docker‑ready Fork 🐳

[![Image](./docs/frontpage.png "Gitingest main page")](https://gitingest.com)

[![License](https://img.shields.io/badge/license-MIT-blue.svg)](https://github.com/cyclotruc/gitingest/blob/main/LICENSE)
[![PyPI version](https://badge.fury.io/py/gitingest.svg)](https://badge.fury.io/py/gitingest)
[![GitHub stars](https://img.shields.io/github/stars/cyclotruc/gitingest?style=social.svg)](https://github.com/cyclotruc/gitingest)
[![Downloads](https://pepy.tech/badge/gitingest)](https://pepy.tech/project/gitingest)
[![CI](https://github.com/Leonai-do/gitingest/actions/workflows/ci.yml/badge.svg)](https://github.com/Leonai-do/gitingest/actions/workflows/ci.yml)
[![Coverage](https://codecov.io/gh/cyclotruc/gitingest/branch/main/graph/badge.svg)](https://codecov.io/gh/cyclotruc/gitingest)
[![OpenSSF Scorecard](https://api.scorecard.dev/projects/github.com/cyclotruc/gitingest/badge)](https://scorecard.dev/viewer/?uri=github.com/cyclotruc/gitingest)

[![Discord](https://dcbadge.limes.pink/api/server/https://discord.com/invite/zerRaGK9EC)](https://discord.com/invite/zerRaGK9EC)

> **Heads‑up** This repository is an **independent fork** of the fantastic
> [cyclotruc/gitingest](https://github.com/cyclotruc/gitingest).
> We aim for *zero‑surprise Docker usage* on WSL 2 / Linux while tracking
> upstream features.
> Huge thanks 🙏 to the original authors for making the project MIT‑licensed and
> hack‑friendly!
>
> *If you want the pristine upstream package, just run `pip install gitingest` –
> see the [Installation](#-installation) section below.*

Turn any Git repository into a prompt‑friendly text digest you can feed to an
LLM – plus a one‑command container workflow.

You can also **replace `hub` with `ingest`** in any GitHub URL to access the
corresponding digest (This uses the orginal app for now):
`https://github.com/cyclotruc/gitingest`

[https://gitingest.com](https://gitingest.com) ·
[Chrome Extension](https://chrome.google.com/webstore/detail/gitingest/abc123) ·
[Firefox Add‑on](https://addons.mozilla.org/firefox/addon/gitingest)
---

[gitingest.com](https://gitingest.com) · [Chrome Extension](https://chromewebstore.google.com/detail/adfjahbijlkjfoicpjkhjicpjpjfaood) · [Firefox Add-on](https://addons.mozilla.org/firefox/addon/gitingest)

## ✨ What’s new in this fork (June 2025)

| Change                                           | Why it matters                                                           |
| ------------------------------------------------ | ------------------------------------------------------------------------ |
| **Docker‑first workflow** (`docker-compose.yml`) | `docker compose up -d` → [http://localhost:9090](http://localhost:9090). |
| **`entrypoint.sh`**                              | Auto‑chowns cache dir so non‑root container user can write.              |
| **`.env` template**                              | Central place for hosts, debug flag, size limit, PAT token.              |
| **Ext4‑friendly docs**                           | No more drvfs `chown` errors on WSL 2.                                   |
| **LF enforcement** (`.gitattributes`)            | Prevents `bash\r` shebang crashes.                                       |
| **Developer option:** `uv`                       | Conflict‑free, deterministic Python installs.                            |

---

## 🚀 Features *(upstream + fork)*

* **CLI & Python API** – generate a `digest.txt` with one command or one import.
* **Web UI** – paste any repo URL, tweak include/exclude patterns.
* **Chrome / Firefox add‑ons** – swap *hub → ingest* automatically.
* **Self‑host** – single `docker compose up -d` (this fork).
* **Easy code context**: Get a text digest from a Git repository URL or a directory
* **Smart Formatting**: Optimized output format for LLM prompts
* **Statistics about**:
  * File and directory structure
  * Size of the extract
  * Token count
* **CLI tool**: Run it as a shell command
* **Python package**: Import it in your code

## 📚 Requirements

| Tool             | Version                        |
| ---------------- | ------------------------------ |
| Python           | ≥ 3.8                          |
| Git              | any                            |
| Docker + Compose | ≥ v20 (for container workflow) |
| Linux (Optional)  | optional but recommended       |
| WSL 2 (Windows -  Optional)  | optional but recommended       |

---

### 📦 Installation

Gitingest is available on [PyPI](https://pypi.org/project/gitingest/).
You can install it using `pip`:

```bash
pip install gitingest # installs cyclotruc/gitingest from PyPI
```

However, it might be a good idea to use `pipx` or `uv` to install it.
You can install `pipx` using your preferred package manager.

```bash
brew install pipx
apt install pipx
scoop install pipx
...
```

If you are using pipx for the first time, run:

```bash
pipx ensurepath
```

```bash
# install gitingest
pipx install gitingest
```

### This fork via Docker (recommended)

```bash
# clone inside WSL 2 ext4 (or native Linux)
$ git clone https://github.com/<your‑org>/gitingest.git ~/dev/gitingest
$ cd ~/dev/gitingest

# prepare runtime bits
$ cp .env.example .env     # tweak if needed
$ mkdir -p cache

# build & run
$ docker compose build --pull
$ docker compose up -d

→ http://localhost:9090
```

### ⚡ Optional: dev install with **uv**

```bash
pip install -U uv          # Rust‑powered installer
uv pip compile --all-extras -o requirements.txt pyproject.toml
uv venv .venv && source .venv/bin/activate
uv pip install -r requirements.txt
```

---

## 🧩 Browser Extension Usage

<!-- markdownlint-disable MD033 -->
<a href="https://chromewebstore.google.com/detail/adfjahbijlkjfoicpjkhjicpjpjfaood" target="_blank" title="Get Gitingest Extension from Chrome Web Store"><img height="48" src="https://github.com/user-attachments/assets/20a6e44b-fd46-4e6c-8ea6-aad436035753" alt="Available in the Chrome Web Store" /></a>
<a href="https://addons.mozilla.org/firefox/addon/gitingest" target="_blank" title="Get Gitingest Extension from Firefox Add-ons"><img height="48" src="https://github.com/user-attachments/assets/c0e99e6b-97cf-4af2-9737-099db7d3538b" alt="Get The Add-on for Firefox" /></a>
<a href="https://microsoftedge.microsoft.com/addons/detail/nfobhllgcekbmpifkjlopfdfdmljmipf" target="_blank" title="Get Gitingest Extension from Microsoft Edge Add-ons"><img height="48" src="https://github.com/user-attachments/assets/204157eb-4cae-4c0e-b2cb-db514419fd9e" alt="Get from the Edge Add-ons" /></a>
<!-- markdownlint-enable MD033 -->

The extension is open source at [lcandy2/gitingest-extension](https://github.com/lcandy2/gitingest-extension).

Issues and feature requests are welcome to the repo.

## 💡 Command line usage

The `gitingest` command line tool allows you to analyze codebases and create a text dump of their contents.

```bash
# Basic usage
gitingest /path/to/directory

# From URL
gitingest https://github.com/cyclotruc/gitingest

# See more options
gitingest --help
```

This will write the digest in a text file (default `digest.txt`) in your current working directory.

## 🐍 Python package usage

```python
# Synchronous usage
from gitingest import ingest

summary, tree, content = ingest("path/to/directory")

# or from URL
summary, tree, content = ingest("https://github.com/cyclotruc/gitingest")
```

By default, this won't write a file but can be enabled with the `output` argument.

```python
# Asynchronous usage
from gitingest import ingest_async
import asyncio

result = asyncio.run(ingest_async("path/to/directory"))
```

### Jupyter notebook usage

```python
from gitingest import ingest_async

# Use await directly in Jupyter
summary, tree, content = await ingest_async("path/to/directory")

```

This is because Jupyter notebooks are asynchronous by default.

## 🐳 Self‑host (Docker)

This fork adds a **single‑file stack**:

```bash
# build image & start
$ docker compose up -d --build

# env vars live in .env
ALLOWED_HOSTS=localhost,127.0.0.1
GITINGEST_DEBUG=false
```

* Container user: `appuser` (UID 1000).
* Cache path: `./cache` → `/tmp/gitingest`.
* Health check: `GET /health`.

WSL 2 users **must clone on ext4** (e.g. `~/dev/...`).

### Semantic chunking

By default Gitingest now splits Python/JS files into functions & classes using
Tree-sitter (like Repomix). Unknown filetypes fall back to whole-file.

---

### 🚀 Performance flags

* `--parallel` (default ON): scan files with 8 threads.
* `--incremental`: skip unchanged files using SHA cache in `~/.gitingestcache`.
* `--compress`: write `digest.txt.gz` (≈ 10× smaller on monorepos).
* `--stream`: fetch files directly from GitHub without creating a `.git` directory.

### Security flags
* Secrets are auto-redacted using [`detect-secrets`](https://github.com/Yelp/detect-secrets).
* Path traversal protection blocks `../` and unsafe symlinks.
* Rate limit: set `RATE_LIMIT_PER_MIN=60` in `.env` (0 disables).

Original method:

1. Build the image:

   ``` bash
   docker build -t gitingest .
   ```

2. Run the container:

   ``` bash
   docker run -d --name gitingest -p 8000:8000 gitingest
   ```

The application will be available at `http://localhost:8000`.

If you are hosting it on a domain, you can specify the allowed hostnames via env variable `ALLOWED_HOSTS`.

   ```bash
   # Default: "gitingest.com, *.gitingest.com, localhost, 127.0.0.1".
   ALLOWED_HOSTS="example.com, localhost, 127.0.0.1"
   ```

## 🤝 Contributing

### Non-technical ways to contribute

* **Create an Issue**: If you find a bug or have an idea for a new feature, please [create an issue](https://github.com/cyclotruc/gitingest/issues/new) on GitHub. This will help us track and prioritize your request.
* **Spread the Word**: If you like Gitingest, please share it with your friends, colleagues, and on social media. This will help us grow the community and make Gitingest even better.
* **Use Gitingest**: The best feedback comes from real-world usage! If you encounter any issues or have ideas for improvement, please let us know by [creating an issue](https://github.com/cyclotruc/gitingest/issues/new) on GitHub or by reaching out to us on [Discord](https://discord.com/invite/zerRaGK9EC).

### Technical ways to contribute

Gitingest aims to be friendly for first time contributors, with a simple Python and HTML codebase. If you need any help while working with the code, reach out to us on [Discord](https://discord.com/invite/zerRaGK9EC). For detailed instructions on how to make a pull request, see [CONTRIBUTING.md](./CONTRIBUTING.md).

* Run `pre‑commit install` – hooks enforce LF & ruff/black.
* Commit new shell scripts with `chmod +x`.
* PR title prefix: `feat(docker): …`, `fix(ci): …`, etc.

## 🛠️ Stack

* [Tailwind CSS](https://tailwindcss.com) - Frontend
* [FastAPI](https://github.com/fastapi/fastapi) - Backend framework
* [Jinja2](https://jinja.palletsprojects.com) - HTML templating
* [tiktoken](https://github.com/openai/tiktoken) - Token estimation
* [posthog](https://github.com/PostHog/posthog) - Amazing analytics

### 📦 Looking for a JavaScript/FileSystemNode package?

Check out the NPM alternative 📦 **Repomix**:
[https://github.com/yamadashy/repomix](https://github.com/yamadashy/repomix)

---

## 🚀 Project growth

[![Stargazers over time](https://starchart.cc/Leonai-do/gitingest.svg?variant=adaptive)](https://starchart.cc/Leonai-do/gitingest)

(Star history chart courtesy of [https://starchart.cc](https://starchart.cc).)

---

## 📄 License & credits

This fork remains under the **MIT License**.
Credit to [@cyclotruc](https://github.com/cyclotruc) and contributors for the
original implementation.
=======
# Gitingest

[![Image](./docs/frontpage.png "Gitingest main page")](https://gitingest.com)

[![License](https://img.shields.io/badge/license-MIT-blue.svg)](https://github.com/cyclotruc/gitingest/blob/main/LICENSE)
[![PyPI version](https://badge.fury.io/py/gitingest.svg)](https://badge.fury.io/py/gitingest)
[![GitHub stars](https://img.shields.io/github/stars/cyclotruc/gitingest?style=social.svg)](https://github.com/cyclotruc/gitingest)
[![Downloads](https://pepy.tech/badge/gitingest)](https://pepy.tech/project/gitingest)

[![Discord](https://dcbadge.limes.pink/api/server/https://discord.com/invite/zerRaGK9EC)](https://discord.com/invite/zerRaGK9EC)

Turn any Git repository into a prompt-friendly text ingest for LLMs.

You can also replace `hub` with `ingest` in any GitHub URL to access the corresponding digest.

[gitingest.com](https://gitingest.com) · [Chrome Extension](https://chromewebstore.google.com/detail/adfjahbijlkjfoicpjkhjicpjpjfaood) · [Firefox Add-on](https://addons.mozilla.org/firefox/addon/gitingest)

## 🚀 Features

- **Easy code context**: Get a text digest from a Git repository URL or a directory
- **Smart Formatting**: Optimized output format for LLM prompts
- **Statistics about**:
  - File and directory structure
  - Size of the extract
  - Token count
- **CLI tool**: Run it as a shell command
- **Python package**: Import it in your code

## 📚 Requirements

- Python 3.8+
- For private repositories: A GitHub Personal Access Token (PAT). You can generate one at [https://github.com/settings/personal-access-tokens](https://github.com/settings/personal-access-tokens) (Profile → Settings → Developer Settings → Personal Access Tokens → Fine-grained Tokens)

### 📦 Installation

Gitingest is available on [PyPI](https://pypi.org/project/gitingest/).
You can install it using `pip`:

```bash
pip install gitingest
```

However, it might be a good idea to use `pipx` to install it.
You can install `pipx` using your preferred package manager.

```bash
brew install pipx
apt install pipx
scoop install pipx
...
```

If you are using pipx for the first time, run:

```bash
pipx ensurepath
```

```bash
# install gitingest
pipx install gitingest
```

## 🧩 Browser Extension Usage

<!-- markdownlint-disable MD033 -->
<a href="https://chromewebstore.google.com/detail/adfjahbijlkjfoicpjkhjicpjpjfaood" target="_blank" title="Get Gitingest Extension from Chrome Web Store"><img height="48" src="https://github.com/user-attachments/assets/20a6e44b-fd46-4e6c-8ea6-aad436035753" alt="Available in the Chrome Web Store" /></a>
<a href="https://addons.mozilla.org/firefox/addon/gitingest" target="_blank" title="Get Gitingest Extension from Firefox Add-ons"><img height="48" src="https://github.com/user-attachments/assets/c0e99e6b-97cf-4af2-9737-099db7d3538b" alt="Get The Add-on for Firefox" /></a>
<a href="https://microsoftedge.microsoft.com/addons/detail/nfobhllgcekbmpifkjlopfdfdmljmipf" target="_blank" title="Get Gitingest Extension from Microsoft Edge Add-ons"><img height="48" src="https://github.com/user-attachments/assets/204157eb-4cae-4c0e-b2cb-db514419fd9e" alt="Get from the Edge Add-ons" /></a>
<!-- markdownlint-enable MD033 -->

The extension is open source at [lcandy2/gitingest-extension](https://github.com/lcandy2/gitingest-extension).

Issues and feature requests are welcome to the repo.

## 💡 Command line usage

The `gitingest` command line tool allows you to analyze codebases and create a text dump of their contents.

```bash
# Basic usage (writes to digest.txt by default)
gitingest /path/to/directory

# From URL
gitingest https://github.com/cyclotruc/gitingest

# or from specific subdirectory
gitingest https://github.com/cyclotruc/gitingest/tree/main/src/gitingest/utils
```

For private repositories, use the `--token/-t` option.

```bash
# Get your token from https://github.com/settings/personal-access-tokens
gitingest https://github.com/username/private-repo --token github_pat_...

# Or set it as an environment variable
export GITHUB_TOKEN=github_pat_...
gitingest https://github.com/username/private-repo
```

By default, the digest is written to a text file (`digest.txt`) in your current working directory. You can customize the output in two ways:

- Use `--output/-o <filename>` to write to a specific file.
- Use `--output/-o -` to output directly to `STDOUT` (useful for piping to other tools).

See more options and usage details with:

```bash
gitingest --help
```

## 🐍 Python package usage

```python
# Synchronous usage
from gitingest import ingest

summary, tree, content = ingest("path/to/directory")

# or from URL
summary, tree, content = ingest("https://github.com/cyclotruc/gitingest")

# or from a specific subdirectory
summary, tree, content = ingest("https://github.com/cyclotruc/gitingest/tree/main/src/gitingest/utils")
```

For private repositories, you can pass a token:

```python
# Using token parameter
summary, tree, content = ingest("https://github.com/username/private-repo", token="github_pat_...")

# Or set it as an environment variable
import os
os.environ["GITHUB_TOKEN"] = "github_pat_..."
summary, tree, content = ingest("https://github.com/username/private-repo")
```

By default, this won't write a file but can be enabled with the `output` argument.

```python
# Asynchronous usage
from gitingest import ingest_async
import asyncio

result = asyncio.run(ingest_async("path/to/directory"))
```

### Jupyter notebook usage

```python
from gitingest import ingest_async

# Use await directly in Jupyter
summary, tree, content = await ingest_async("path/to/directory")

```

This is because Jupyter notebooks are asynchronous by default.

## 🐳 Self-host

1. Build the image:

   ``` bash
   docker build -t gitingest .
   ```

2. Run the container:

   ``` bash
   docker run -d --name gitingest -p 8000:8000 gitingest
   ```

The application will be available at `http://localhost:8000`.

If you are hosting it on a domain, you can specify the allowed hostnames via env variable `ALLOWED_HOSTS`.

   ```bash
   # Default: "gitingest.com, *.gitingest.com, localhost, 127.0.0.1".
   ALLOWED_HOSTS="example.com, localhost, 127.0.0.1"
   ```

## 🤝 Contributing

### Non-technical ways to contribute

- **Create an Issue**: If you find a bug or have an idea for a new feature, please [create an issue](https://github.com/cyclotruc/gitingest/issues/new) on GitHub. This will help us track and prioritize your request.
- **Spread the Word**: If you like Gitingest, please share it with your friends, colleagues, and on social media. This will help us grow the community and make Gitingest even better.
- **Use Gitingest**: The best feedback comes from real-world usage! If you encounter any issues or have ideas for improvement, please let us know by [creating an issue](https://github.com/cyclotruc/gitingest/issues/new) on GitHub or by reaching out to us on [Discord](https://discord.com/invite/zerRaGK9EC).

### Technical ways to contribute

Gitingest aims to be friendly for first time contributors, with a simple Python and HTML codebase. If you need any help while working with the code, reach out to us on [Discord](https://discord.com/invite/zerRaGK9EC). For detailed instructions on how to make a pull request, see [CONTRIBUTING.md](./CONTRIBUTING.md).

## 🛠️ Stack

- [Tailwind CSS](https://tailwindcss.com) - Frontend
- [FastAPI](https://github.com/fastapi/fastapi) - Backend framework
- [Jinja2](https://jinja.palletsprojects.com) - HTML templating
- [tiktoken](https://github.com/openai/tiktoken) - Token estimation
- [posthog](https://github.com/PostHog/posthog) - Amazing analytics

### Looking for a JavaScript/FileSystemNode package?

Check out the NPM alternative 📦 Repomix: <https://github.com/yamadashy/repomix>

## 🚀 Project Growth

[![Star History Chart](https://api.star-history.com/svg?repos=cyclotruc/gitingest&type=Date)](https://star-history.com/#cyclotruc/gitingest&Date)
>>>>>>> 09ffc446
<|MERGE_RESOLUTION|>--- conflicted
+++ resolved
@@ -1,519 +1,228 @@
-<<<<<<< HEAD
-# Gitingest — Docker‑ready Fork 🐳
-
-[![Image](./docs/frontpage.png "Gitingest main page")](https://gitingest.com)
-
-[![License](https://img.shields.io/badge/license-MIT-blue.svg)](https://github.com/cyclotruc/gitingest/blob/main/LICENSE)
-[![PyPI version](https://badge.fury.io/py/gitingest.svg)](https://badge.fury.io/py/gitingest)
-[![GitHub stars](https://img.shields.io/github/stars/cyclotruc/gitingest?style=social.svg)](https://github.com/cyclotruc/gitingest)
-[![Downloads](https://pepy.tech/badge/gitingest)](https://pepy.tech/project/gitingest)
-[![CI](https://github.com/Leonai-do/gitingest/actions/workflows/ci.yml/badge.svg)](https://github.com/Leonai-do/gitingest/actions/workflows/ci.yml)
-[![Coverage](https://codecov.io/gh/cyclotruc/gitingest/branch/main/graph/badge.svg)](https://codecov.io/gh/cyclotruc/gitingest)
-[![OpenSSF Scorecard](https://api.scorecard.dev/projects/github.com/cyclotruc/gitingest/badge)](https://scorecard.dev/viewer/?uri=github.com/cyclotruc/gitingest)
-
-[![Discord](https://dcbadge.limes.pink/api/server/https://discord.com/invite/zerRaGK9EC)](https://discord.com/invite/zerRaGK9EC)
-
-> **Heads‑up** This repository is an **independent fork** of the fantastic
-> [cyclotruc/gitingest](https://github.com/cyclotruc/gitingest).
-> We aim for *zero‑surprise Docker usage* on WSL 2 / Linux while tracking
-> upstream features.
-> Huge thanks 🙏 to the original authors for making the project MIT‑licensed and
-> hack‑friendly!
->
-> *If you want the pristine upstream package, just run `pip install gitingest` –
-> see the [Installation](#-installation) section below.*
-
-Turn any Git repository into a prompt‑friendly text digest you can feed to an
-LLM – plus a one‑command container workflow.
-
-You can also **replace `hub` with `ingest`** in any GitHub URL to access the
-corresponding digest (This uses the orginal app for now):
-`https://github.com/cyclotruc/gitingest`
-
-[https://gitingest.com](https://gitingest.com) ·
-[Chrome Extension](https://chrome.google.com/webstore/detail/gitingest/abc123) ·
-[Firefox Add‑on](https://addons.mozilla.org/firefox/addon/gitingest)
----
-
-[gitingest.com](https://gitingest.com) · [Chrome Extension](https://chromewebstore.google.com/detail/adfjahbijlkjfoicpjkhjicpjpjfaood) · [Firefox Add-on](https://addons.mozilla.org/firefox/addon/gitingest)
-
-## ✨ What’s new in this fork (June 2025)
-
-| Change                                           | Why it matters                                                           |
-| ------------------------------------------------ | ------------------------------------------------------------------------ |
-| **Docker‑first workflow** (`docker-compose.yml`) | `docker compose up -d` → [http://localhost:9090](http://localhost:9090). |
-| **`entrypoint.sh`**                              | Auto‑chowns cache dir so non‑root container user can write.              |
-| **`.env` template**                              | Central place for hosts, debug flag, size limit, PAT token.              |
-| **Ext4‑friendly docs**                           | No more drvfs `chown` errors on WSL 2.                                   |
-| **LF enforcement** (`.gitattributes`)            | Prevents `bash\r` shebang crashes.                                       |
-| **Developer option:** `uv`                       | Conflict‑free, deterministic Python installs.                            |
-
----
-
-## 🚀 Features *(upstream + fork)*
-
-* **CLI & Python API** – generate a `digest.txt` with one command or one import.
-* **Web UI** – paste any repo URL, tweak include/exclude patterns.
-* **Chrome / Firefox add‑ons** – swap *hub → ingest* automatically.
-* **Self‑host** – single `docker compose up -d` (this fork).
-* **Easy code context**: Get a text digest from a Git repository URL or a directory
-* **Smart Formatting**: Optimized output format for LLM prompts
-* **Statistics about**:
-  * File and directory structure
-  * Size of the extract
-  * Token count
-* **CLI tool**: Run it as a shell command
-* **Python package**: Import it in your code
-
-## 📚 Requirements
-
-| Tool             | Version                        |
-| ---------------- | ------------------------------ |
-| Python           | ≥ 3.8                          |
-| Git              | any                            |
-| Docker + Compose | ≥ v20 (for container workflow) |
-| Linux (Optional)  | optional but recommended       |
-| WSL 2 (Windows -  Optional)  | optional but recommended       |
-
----
-
-### 📦 Installation
-
-Gitingest is available on [PyPI](https://pypi.org/project/gitingest/).
-You can install it using `pip`:
-
-```bash
-pip install gitingest # installs cyclotruc/gitingest from PyPI
-```
-
-However, it might be a good idea to use `pipx` or `uv` to install it.
-You can install `pipx` using your preferred package manager.
-
-```bash
-brew install pipx
-apt install pipx
-scoop install pipx
-...
-```
-
-If you are using pipx for the first time, run:
-
-```bash
-pipx ensurepath
-```
-
-```bash
-# install gitingest
-pipx install gitingest
-```
-
-### This fork via Docker (recommended)
-
-```bash
-# clone inside WSL 2 ext4 (or native Linux)
-$ git clone https://github.com/<your‑org>/gitingest.git ~/dev/gitingest
-$ cd ~/dev/gitingest
-
-# prepare runtime bits
-$ cp .env.example .env     # tweak if needed
-$ mkdir -p cache
-
-# build & run
-$ docker compose build --pull
-$ docker compose up -d
-
-→ http://localhost:9090
-```
-
-### ⚡ Optional: dev install with **uv**
-
-```bash
-pip install -U uv          # Rust‑powered installer
-uv pip compile --all-extras -o requirements.txt pyproject.toml
-uv venv .venv && source .venv/bin/activate
-uv pip install -r requirements.txt
-```
-
----
-
-## 🧩 Browser Extension Usage
-
-<!-- markdownlint-disable MD033 -->
-<a href="https://chromewebstore.google.com/detail/adfjahbijlkjfoicpjkhjicpjpjfaood" target="_blank" title="Get Gitingest Extension from Chrome Web Store"><img height="48" src="https://github.com/user-attachments/assets/20a6e44b-fd46-4e6c-8ea6-aad436035753" alt="Available in the Chrome Web Store" /></a>
-<a href="https://addons.mozilla.org/firefox/addon/gitingest" target="_blank" title="Get Gitingest Extension from Firefox Add-ons"><img height="48" src="https://github.com/user-attachments/assets/c0e99e6b-97cf-4af2-9737-099db7d3538b" alt="Get The Add-on for Firefox" /></a>
-<a href="https://microsoftedge.microsoft.com/addons/detail/nfobhllgcekbmpifkjlopfdfdmljmipf" target="_blank" title="Get Gitingest Extension from Microsoft Edge Add-ons"><img height="48" src="https://github.com/user-attachments/assets/204157eb-4cae-4c0e-b2cb-db514419fd9e" alt="Get from the Edge Add-ons" /></a>
-<!-- markdownlint-enable MD033 -->
-
-The extension is open source at [lcandy2/gitingest-extension](https://github.com/lcandy2/gitingest-extension).
-
-Issues and feature requests are welcome to the repo.
-
-## 💡 Command line usage
-
-The `gitingest` command line tool allows you to analyze codebases and create a text dump of their contents.
-
-```bash
-# Basic usage
-gitingest /path/to/directory
-
-# From URL
-gitingest https://github.com/cyclotruc/gitingest
-
-# See more options
-gitingest --help
-```
-
-This will write the digest in a text file (default `digest.txt`) in your current working directory.
-
-## 🐍 Python package usage
-
-```python
-# Synchronous usage
-from gitingest import ingest
-
-summary, tree, content = ingest("path/to/directory")
-
-# or from URL
-summary, tree, content = ingest("https://github.com/cyclotruc/gitingest")
-```
-
-By default, this won't write a file but can be enabled with the `output` argument.
-
-```python
-# Asynchronous usage
-from gitingest import ingest_async
-import asyncio
-
-result = asyncio.run(ingest_async("path/to/directory"))
-```
-
-### Jupyter notebook usage
-
-```python
-from gitingest import ingest_async
-
-# Use await directly in Jupyter
-summary, tree, content = await ingest_async("path/to/directory")
-
-```
-
-This is because Jupyter notebooks are asynchronous by default.
-
-## 🐳 Self‑host (Docker)
-
-This fork adds a **single‑file stack**:
-
-```bash
-# build image & start
-$ docker compose up -d --build
-
-# env vars live in .env
-ALLOWED_HOSTS=localhost,127.0.0.1
-GITINGEST_DEBUG=false
-```
-
-* Container user: `appuser` (UID 1000).
-* Cache path: `./cache` → `/tmp/gitingest`.
-* Health check: `GET /health`.
-
-WSL 2 users **must clone on ext4** (e.g. `~/dev/...`).
-
-### Semantic chunking
-
-By default Gitingest now splits Python/JS files into functions & classes using
-Tree-sitter (like Repomix). Unknown filetypes fall back to whole-file.
-
----
-
-### 🚀 Performance flags
-
-* `--parallel` (default ON): scan files with 8 threads.
-* `--incremental`: skip unchanged files using SHA cache in `~/.gitingestcache`.
-* `--compress`: write `digest.txt.gz` (≈ 10× smaller on monorepos).
-* `--stream`: fetch files directly from GitHub without creating a `.git` directory.
-
-### Security flags
-* Secrets are auto-redacted using [`detect-secrets`](https://github.com/Yelp/detect-secrets).
-* Path traversal protection blocks `../` and unsafe symlinks.
-* Rate limit: set `RATE_LIMIT_PER_MIN=60` in `.env` (0 disables).
-
-Original method:
-
-1. Build the image:
-
-   ``` bash
-   docker build -t gitingest .
-   ```
-
-2. Run the container:
-
-   ``` bash
-   docker run -d --name gitingest -p 8000:8000 gitingest
-   ```
-
-The application will be available at `http://localhost:8000`.
-
-If you are hosting it on a domain, you can specify the allowed hostnames via env variable `ALLOWED_HOSTS`.
-
-   ```bash
-   # Default: "gitingest.com, *.gitingest.com, localhost, 127.0.0.1".
-   ALLOWED_HOSTS="example.com, localhost, 127.0.0.1"
-   ```
-
-## 🤝 Contributing
-
-### Non-technical ways to contribute
-
-* **Create an Issue**: If you find a bug or have an idea for a new feature, please [create an issue](https://github.com/cyclotruc/gitingest/issues/new) on GitHub. This will help us track and prioritize your request.
-* **Spread the Word**: If you like Gitingest, please share it with your friends, colleagues, and on social media. This will help us grow the community and make Gitingest even better.
-* **Use Gitingest**: The best feedback comes from real-world usage! If you encounter any issues or have ideas for improvement, please let us know by [creating an issue](https://github.com/cyclotruc/gitingest/issues/new) on GitHub or by reaching out to us on [Discord](https://discord.com/invite/zerRaGK9EC).
-
-### Technical ways to contribute
-
-Gitingest aims to be friendly for first time contributors, with a simple Python and HTML codebase. If you need any help while working with the code, reach out to us on [Discord](https://discord.com/invite/zerRaGK9EC). For detailed instructions on how to make a pull request, see [CONTRIBUTING.md](./CONTRIBUTING.md).
-
-* Run `pre‑commit install` – hooks enforce LF & ruff/black.
-* Commit new shell scripts with `chmod +x`.
-* PR title prefix: `feat(docker): …`, `fix(ci): …`, etc.
-
-## 🛠️ Stack
-
-* [Tailwind CSS](https://tailwindcss.com) - Frontend
-* [FastAPI](https://github.com/fastapi/fastapi) - Backend framework
-* [Jinja2](https://jinja.palletsprojects.com) - HTML templating
-* [tiktoken](https://github.com/openai/tiktoken) - Token estimation
-* [posthog](https://github.com/PostHog/posthog) - Amazing analytics
-
-### 📦 Looking for a JavaScript/FileSystemNode package?
-
-Check out the NPM alternative 📦 **Repomix**:
-[https://github.com/yamadashy/repomix](https://github.com/yamadashy/repomix)
-
----
-
-## 🚀 Project growth
-
-[![Stargazers over time](https://starchart.cc/Leonai-do/gitingest.svg?variant=adaptive)](https://starchart.cc/Leonai-do/gitingest)
-
-(Star history chart courtesy of [https://starchart.cc](https://starchart.cc).)
-
----
-
-## 📄 License & credits
-
-This fork remains under the **MIT License**.
-Credit to [@cyclotruc](https://github.com/cyclotruc) and contributors for the
-original implementation.
-=======
-# Gitingest
-
-[![Image](./docs/frontpage.png "Gitingest main page")](https://gitingest.com)
-
-[![License](https://img.shields.io/badge/license-MIT-blue.svg)](https://github.com/cyclotruc/gitingest/blob/main/LICENSE)
-[![PyPI version](https://badge.fury.io/py/gitingest.svg)](https://badge.fury.io/py/gitingest)
-[![GitHub stars](https://img.shields.io/github/stars/cyclotruc/gitingest?style=social.svg)](https://github.com/cyclotruc/gitingest)
-[![Downloads](https://pepy.tech/badge/gitingest)](https://pepy.tech/project/gitingest)
-
-[![Discord](https://dcbadge.limes.pink/api/server/https://discord.com/invite/zerRaGK9EC)](https://discord.com/invite/zerRaGK9EC)
-
-Turn any Git repository into a prompt-friendly text ingest for LLMs.
-
-You can also replace `hub` with `ingest` in any GitHub URL to access the corresponding digest.
-
-[gitingest.com](https://gitingest.com) · [Chrome Extension](https://chromewebstore.google.com/detail/adfjahbijlkjfoicpjkhjicpjpjfaood) · [Firefox Add-on](https://addons.mozilla.org/firefox/addon/gitingest)
-
-## 🚀 Features
-
-- **Easy code context**: Get a text digest from a Git repository URL or a directory
-- **Smart Formatting**: Optimized output format for LLM prompts
-- **Statistics about**:
-  - File and directory structure
-  - Size of the extract
-  - Token count
-- **CLI tool**: Run it as a shell command
-- **Python package**: Import it in your code
-
-## 📚 Requirements
-
-- Python 3.8+
-- For private repositories: A GitHub Personal Access Token (PAT). You can generate one at [https://github.com/settings/personal-access-tokens](https://github.com/settings/personal-access-tokens) (Profile → Settings → Developer Settings → Personal Access Tokens → Fine-grained Tokens)
-
-### 📦 Installation
-
-Gitingest is available on [PyPI](https://pypi.org/project/gitingest/).
-You can install it using `pip`:
-
-```bash
-pip install gitingest
-```
-
-However, it might be a good idea to use `pipx` to install it.
-You can install `pipx` using your preferred package manager.
-
-```bash
-brew install pipx
-apt install pipx
-scoop install pipx
-...
-```
-
-If you are using pipx for the first time, run:
-
-```bash
-pipx ensurepath
-```
-
-```bash
-# install gitingest
-pipx install gitingest
-```
-
-## 🧩 Browser Extension Usage
-
-<!-- markdownlint-disable MD033 -->
-<a href="https://chromewebstore.google.com/detail/adfjahbijlkjfoicpjkhjicpjpjfaood" target="_blank" title="Get Gitingest Extension from Chrome Web Store"><img height="48" src="https://github.com/user-attachments/assets/20a6e44b-fd46-4e6c-8ea6-aad436035753" alt="Available in the Chrome Web Store" /></a>
-<a href="https://addons.mozilla.org/firefox/addon/gitingest" target="_blank" title="Get Gitingest Extension from Firefox Add-ons"><img height="48" src="https://github.com/user-attachments/assets/c0e99e6b-97cf-4af2-9737-099db7d3538b" alt="Get The Add-on for Firefox" /></a>
-<a href="https://microsoftedge.microsoft.com/addons/detail/nfobhllgcekbmpifkjlopfdfdmljmipf" target="_blank" title="Get Gitingest Extension from Microsoft Edge Add-ons"><img height="48" src="https://github.com/user-attachments/assets/204157eb-4cae-4c0e-b2cb-db514419fd9e" alt="Get from the Edge Add-ons" /></a>
-<!-- markdownlint-enable MD033 -->
-
-The extension is open source at [lcandy2/gitingest-extension](https://github.com/lcandy2/gitingest-extension).
-
-Issues and feature requests are welcome to the repo.
-
-## 💡 Command line usage
-
-The `gitingest` command line tool allows you to analyze codebases and create a text dump of their contents.
-
-```bash
-# Basic usage (writes to digest.txt by default)
-gitingest /path/to/directory
-
-# From URL
-gitingest https://github.com/cyclotruc/gitingest
-
-# or from specific subdirectory
-gitingest https://github.com/cyclotruc/gitingest/tree/main/src/gitingest/utils
-```
-
-For private repositories, use the `--token/-t` option.
-
-```bash
-# Get your token from https://github.com/settings/personal-access-tokens
-gitingest https://github.com/username/private-repo --token github_pat_...
-
-# Or set it as an environment variable
-export GITHUB_TOKEN=github_pat_...
-gitingest https://github.com/username/private-repo
-```
-
-By default, the digest is written to a text file (`digest.txt`) in your current working directory. You can customize the output in two ways:
-
-- Use `--output/-o <filename>` to write to a specific file.
-- Use `--output/-o -` to output directly to `STDOUT` (useful for piping to other tools).
-
-See more options and usage details with:
-
-```bash
-gitingest --help
-```
-
-## 🐍 Python package usage
-
-```python
-# Synchronous usage
-from gitingest import ingest
-
-summary, tree, content = ingest("path/to/directory")
-
-# or from URL
-summary, tree, content = ingest("https://github.com/cyclotruc/gitingest")
-
-# or from a specific subdirectory
-summary, tree, content = ingest("https://github.com/cyclotruc/gitingest/tree/main/src/gitingest/utils")
-```
-
-For private repositories, you can pass a token:
-
-```python
-# Using token parameter
-summary, tree, content = ingest("https://github.com/username/private-repo", token="github_pat_...")
-
-# Or set it as an environment variable
-import os
-os.environ["GITHUB_TOKEN"] = "github_pat_..."
-summary, tree, content = ingest("https://github.com/username/private-repo")
-```
-
-By default, this won't write a file but can be enabled with the `output` argument.
-
-```python
-# Asynchronous usage
-from gitingest import ingest_async
-import asyncio
-
-result = asyncio.run(ingest_async("path/to/directory"))
-```
-
-### Jupyter notebook usage
-
-```python
-from gitingest import ingest_async
-
-# Use await directly in Jupyter
-summary, tree, content = await ingest_async("path/to/directory")
-
-```
-
-This is because Jupyter notebooks are asynchronous by default.
-
-## 🐳 Self-host
-
-1. Build the image:
-
-   ``` bash
-   docker build -t gitingest .
-   ```
-
-2. Run the container:
-
-   ``` bash
-   docker run -d --name gitingest -p 8000:8000 gitingest
-   ```
-
-The application will be available at `http://localhost:8000`.
-
-If you are hosting it on a domain, you can specify the allowed hostnames via env variable `ALLOWED_HOSTS`.
-
-   ```bash
-   # Default: "gitingest.com, *.gitingest.com, localhost, 127.0.0.1".
-   ALLOWED_HOSTS="example.com, localhost, 127.0.0.1"
-   ```
-
-## 🤝 Contributing
-
-### Non-technical ways to contribute
-
-- **Create an Issue**: If you find a bug or have an idea for a new feature, please [create an issue](https://github.com/cyclotruc/gitingest/issues/new) on GitHub. This will help us track and prioritize your request.
-- **Spread the Word**: If you like Gitingest, please share it with your friends, colleagues, and on social media. This will help us grow the community and make Gitingest even better.
-- **Use Gitingest**: The best feedback comes from real-world usage! If you encounter any issues or have ideas for improvement, please let us know by [creating an issue](https://github.com/cyclotruc/gitingest/issues/new) on GitHub or by reaching out to us on [Discord](https://discord.com/invite/zerRaGK9EC).
-
-### Technical ways to contribute
-
-Gitingest aims to be friendly for first time contributors, with a simple Python and HTML codebase. If you need any help while working with the code, reach out to us on [Discord](https://discord.com/invite/zerRaGK9EC). For detailed instructions on how to make a pull request, see [CONTRIBUTING.md](./CONTRIBUTING.md).
-
-## 🛠️ Stack
-
-- [Tailwind CSS](https://tailwindcss.com) - Frontend
-- [FastAPI](https://github.com/fastapi/fastapi) - Backend framework
-- [Jinja2](https://jinja.palletsprojects.com) - HTML templating
-- [tiktoken](https://github.com/openai/tiktoken) - Token estimation
-- [posthog](https://github.com/PostHog/posthog) - Amazing analytics
-
-### Looking for a JavaScript/FileSystemNode package?
-
-Check out the NPM alternative 📦 Repomix: <https://github.com/yamadashy/repomix>
-
-## 🚀 Project Growth
-
-[![Star History Chart](https://api.star-history.com/svg?repos=cyclotruc/gitingest&type=Date)](https://star-history.com/#cyclotruc/gitingest&Date)
->>>>>>> 09ffc446
+# Gitingest — Docker‑ready Fork 🐳
+
+[![Image](./docs/frontpage.png "Gitingest main page")](https://gitingest.com)
+
+[![License](https://img.shields.io/badge/license-MIT-blue.svg)](https://github.com/cyclotruc/gitingest/blob/main/LICENSE)
+[![PyPI version](https://badge.fury.io/py/gitingest.svg)](https://badge.fury.io/py/gitingest)
+[![GitHub stars](https://img.shields.io/github/stars/cyclotruc/gitingest?style=social.svg)](https://github.com/cyclotruc/gitingest)
+[![Downloads](https://pepy.tech/badge/gitingest)](https://pepy.tech/project/gitingest)
+[![CI](https://github.com/Leonai-do/gitingest/actions/workflows/ci.yml/badge.svg)](https://github.com/Leonai-do/gitingest/actions/workflows/ci.yml)
+[![Coverage](https://codecov.io/gh/cyclotruc/gitingest/branch/main/graph/badge.svg)](https://codecov.io/gh/cyclotruc/gitingest)
+[![OpenSSF Scorecard](https://api.scorecard.dev/projects/github.com/cyclotruc/gitingest/badge)](https://scorecard.dev/viewer/?uri=github.com/cyclotruc/gitingest)
+
+[![Discord](https://dcbadge.limes.pink/api/server/https://discord.com/invite/zerRaGK9EC)](https://discord.com/invite/zerRaGK9EC)
+
+> **Heads‑up** This repository is an **independent fork** of the fantastic
+> [cyclotruc/gitingest](https://github.com/cyclotruc/gitingest).
+> We aim for *zero‑surprise Docker usage* on WSL 2 / Linux while tracking
+> upstream features.
+> Huge thanks 🙏 to the original authors for making the project MIT‑licensed and
+> hack‑friendly!
+>
+> *If you want the pristine upstream package, just run `pip install gitingest` –
+> see the [Installation](#-installation) section below.*
+
+Turn any Git repository into a prompt‑friendly text digest you can feed to an
+LLM – plus a one‑command container workflow.
+
+You can also **replace `hub` with `ingest`** in any GitHub URL to access the
+corresponding digest (This uses the orginal app for now):
+`https://github.com/cyclotruc/gitingest`
+
+[https://gitingest.com](https://gitingest.com) ·
+[Chrome Extension](https://chrome.google.com/webstore/detail/gitingest/abc123) ·
+[Firefox Add‑on](https://addons.mozilla.org/firefox/addon/gitingest)
+---
+
+## ✨ What’s new in this fork (June 2025)
+
+| Change                                           | Why it matters                                                           |
+| ------------------------------------------------ | ------------------------------------------------------------------------ |
+| **Docker‑first workflow** (`docker-compose.yml`) | `docker compose up -d` → [http://localhost:9090](http://localhost:9090). |
+| **`.env` template**                              | Central place for hosts, debug flag, size limit, PAT token.              |
+| **Ext4‑friendly docs**                           | No more drvfs `chown` errors on WSL 2.                                   |
+| **LF enforcement** (`.gitattributes`)            | Prevents `bash\r` shebang crashes.                                       |
+| **Developer option:** `uv`                       | Conflict‑free, deterministic Python installs.                            |
+| **Semantic Chunking**                            | Splits Python/JS into functions/classes using Tree-sitter.               |
+| **Performance Flags**                            | `--parallel`, `--incremental`, `--compress`, and `--stream` are enabled. |
+| **Security Enhancements**                        | Auto-redaction of secrets and path traversal protection.                 |
+
+---
+
+## 🚀 Features *(upstream + fork)*
+
+* **CLI & Python API** – generate a `digest.txt` with one command or one import.
+* **Web UI** – paste any repo URL, tweak include/exclude patterns.
+* **Chrome / Firefox add‑ons** – swap *hub → ingest* automatically.
+* **Self‑host** – single `docker compose up -d` (this fork).
+* **Smart Formatting**: Optimized output format for LLM prompts
+* **Statistics about**: File and directory structure, size of the extract, token count
+* **Private Repo Support**: Use a GitHub Personal Access Token (PAT) for private repos.
+
+## 📚 Requirements
+
+| Tool             | Version                        | Notes                                      |
+| ---------------- | ------------------------------ | ------------------------------------------ |
+| Python           | ≥ 3.8                          | Required for CLI and local development.    |
+| Git              | any                            | Required for repository cloning.           |
+| Docker + Compose | ≥ v20                          | **Recommended for this fork's workflow.**  |
+| GitHub PAT       | (optional)                     | For private repositories.                  |
+
+---
+
+### 📦 Installation
+
+#### This fork via Docker (Recommended Workflow)
+
+```bash
+# clone inside WSL 2 ext4 (or native Linux)
+$ git clone https://github.com/<your‑org>/gitingest.git ~/dev/gitingest
+$ cd ~/dev/gitingest
+
+# prepare runtime bits
+$ cp .env.example .env     # Tweak GITHUB_TOKEN for private repos
+$ mkdir -p cache
+
+# build & run
+$ docker compose build --pull
+$ docker compose up -d
+
+→ http://localhost:9090
+```
+
+#### Upstream CLI via pipx (Original Method)
+
+This installs the original `cyclotruc/gitingest` package, not this fork.
+
+```bash
+# Install pipx via your package manager (e.g., brew, apt)
+brew install pipx
+pipx ensurepath
+
+# Install gitingest
+pipx install gitingest
+```
+---
+
+## 🧩 Browser Extension Usage
+
+<!-- markdownlint-disable MD033 -->
+<a href="https://chromewebstore.google.com/detail/adfjahbijlkjfoicpjkhjicpjpjfaood" target="_blank" title="Get Gitingest Extension from Chrome Web Store"><img height="48" src="https://github.com/user-attachments/assets/20a6e44b-fd46-4e6c-8ea6-aad436035753" alt="Available in the Chrome Web Store" /></a>
+<a href="https://addons.mozilla.org/firefox/addon/gitingest" target="_blank" title="Get Gitingest Extension from Firefox Add-ons"><img height="48" src="https://github.com/user-attachments/assets/c0e99e6b-97cf-4af2-9737-099db7d3538b" alt="Get The Add-on for Firefox" /></a>
+<a href="https://microsoftedge.microsoft.com/addons/detail/nfobhllgcekbmpifkjlopfdfdmljmipf" target="_blank" title="Get Gitingest Extension from Microsoft Edge Add-ons"><img height="48" src="https://github.com/user-attachments/assets/204157eb-4cae-4c0e-b2cb-db514419fd9e" alt="Get from the Edge Add-ons" /></a>
+<!-- markdownlint-enable MD033 -->
+
+The extension is open source at [lcandy2/gitingest-extension](https://github.com/lcandy2/gitingest-extension).
+
+## 💡 Command line usage
+
+The `gitingest` command line tool allows you to analyze codebases and create a text dump of their contents.
+
+```bash
+# Basic usage (writes to digest.txt by default)
+gitingest /path/to/directory
+
+# From URL
+gitingest https://github.com/cyclotruc/gitingest
+
+# From a specific subdirectory
+gitingest https://github.com/cyclotruc/gitingest/tree/main/src/gitingest/utils
+
+# For private repositories, use a token
+export GITHUB_TOKEN=github_pat_...
+gitingest https://github.com/username/private-repo --token $GITHUB_TOKEN
+
+# Customize output file or pipe to stdout
+gitingest . -o my_digest.md
+gitingest . -o - | wc -l
+
+# See more options
+gitingest --help
+```
+
+## 🐍 Python package usage
+
+```python
+# Synchronous usage
+from gitingest import ingest
+
+# From local path, URL, or subdirectory
+summary, tree, content = ingest("https://github.com/cyclotruc/gitingest")
+
+# For private repos, pass a token or set env var
+import os
+os.environ["GITHUB_TOKEN"] = "github_pat_..."
+summary, tree, content = ingest("https://github.com/username/private-repo")
+```
+
+By default, this won't write a file but can be enabled with the `output` argument.
+
+```python
+# Asynchronous usage
+from gitingest import ingest_async
+import asyncio
+
+result = asyncio.run(ingest_async("path/to/directory"))
+```
+
+### Jupyter notebook usage
+
+```python
+from gitingest import ingest_async
+
+# Use await directly in Jupyter
+summary, tree, content = await ingest_async("path/to/directory")
+```
+
+## 🐳 Self‑host (Docker - This Fork)
+
+This fork adds a **single-file stack**:
+
+```bash
+# build image & start
+$ docker compose up -d --build
+
+# env vars live in .env
+ALLOWED_HOSTS=localhost,127.0.0.1
+GITINGEST_DEBUG=false
+```
+
+* Container user: `appuser` (UID 1000).
+* Cache path: `./cache` → `/tmp/gitingest`.
+* Health check: `GET /health`.
+
+WSL 2 users **must clone on ext4** (e.g. `~/dev/...`).
+
+## 🤝 Contributing
+
+We welcome contributions! Please see [CONTRIBUTING.md](./CONTRIBUTING.md) for detailed instructions on how to submit a pull request.
+
+* **Non-technical**: Create an Issue, spread the word, or share feedback on Discord.
+* **Technical**: Run `pre‑commit install` to get started. PR title prefix: `feat(docker): …`, `fix(ci): …`, etc.
+
+## 🛠️ Stack
+
+* [Tailwind CSS](https://tailwindcss.com) - Frontend
+* [FastAPI](https://github.com/fastapi/fastapi) - Backend framework
+* [Jinja2](https://jinja.palletsprojects.com) - HTML templating
+* [tiktoken](https://github.com/openai/tiktoken) - Token estimation
+* [posthog](https://github.com/PostHog/posthog) - Amazing analytics
+
+### 📦 Looking for a JavaScript/FileSystemNode package?
+
+Check out the NPM alternative 📦 **Repomix**:
+[https://github.com/yamadashy/repomix](https://github.com/yamadashy/repomix)
+
+---
+
+## 🚀 Project growth
+
+[![Stargazers over time](https://starchart.cc/Leonai-do/gitingest.svg?variant=adaptive)](https://starchart.cc/Leonai-do/gitingest)
+
+---
+
+## 📄 License & credits
+
+This fork remains under the **MIT License**.
+Credit to [@cyclotruc](https://github.com/cyclotruc) and contributors for the
+original implementation.