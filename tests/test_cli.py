--- conflicted
+++ resolved
@@ -1,68 +1,3 @@
-<<<<<<< HEAD
-"""Tests for the gitingest CLI."""
-
-# pylint: disable=too-many-arguments,too-many-positional-arguments
-
-import os
-from unittest.mock import patch
-from click.testing import CliRunner
-from gitingest.cli import main
-from gitingest.config import MAX_FILE_SIZE, OUTPUT_FILE_NAME
-
-
-async def _stub_ingest_async(
-    source: str,
-    max_file_size: int = MAX_FILE_SIZE,
-    include_patterns=None,
-    exclude_patterns=None,
-    branch=None,
-    output: str | None = None,
-    parallel: bool = False,
-    incremental: bool = False,
-    compress: bool = False,
-    stream: bool = False,
-):
-    # pylint: disable=unused-argument,too-many-arguments
-    path = output or OUTPUT_FILE_NAME
-    with open(path, "w", encoding="utf-8") as f:
-        f.write("dummy")
-    if output:
-        with open(output, "w", encoding="utf-8") as f:
-            f.write("dummy")
-    return "summary", "tree", "content"
-
-
-def test_cli_with_default_options():
-    runner = CliRunner()
-    with runner.isolated_filesystem():
-        with patch("gitingest.cli.ingest_async", new=_stub_ingest_async):
-            result = runner.invoke(main, ["./", OUTPUT_FILE_NAME])
-        output_lines = result.output.strip().split("\n")
-        assert f"Analysis complete! Output written to: {OUTPUT_FILE_NAME}" in output_lines
-        assert os.path.exists(OUTPUT_FILE_NAME), f"Output file was not created at {OUTPUT_FILE_NAME}"
-
-
-def test_cli_with_options():
-    runner = CliRunner()
-    with runner.isolated_filesystem():
-        with patch("gitingest.cli.ingest_async", new=_stub_ingest_async):
-            result = runner.invoke(
-                main,
-                [
-                    "./",
-                    OUTPUT_FILE_NAME,
-                    "--max-size",
-                    str(MAX_FILE_SIZE),
-                    "--exclude-pattern",
-                    "tests/",
-                    "--include-pattern",
-                    "src/",
-                ],
-            )
-        output_lines = result.output.strip().split("\n")
-        assert f"Analysis complete! Output written to: {OUTPUT_FILE_NAME}" in output_lines
-        assert os.path.exists(OUTPUT_FILE_NAME), f"Output file was not created at {OUTPUT_FILE_NAME}"
-=======
 """Tests for the Gitingest CLI."""
 
 import os
@@ -75,7 +10,7 @@
 from click.testing import CliRunner, Result
 
 from gitingest.cli import main
-from gitingest.config import MAX_FILE_SIZE, OUTPUT_FILE_NAME
+from gitingest.config import OUTPUT_FILE_NAME
 
 
 @pytest.mark.parametrize(
@@ -88,7 +23,7 @@
                 "--output",
                 str(OUTPUT_FILE_NAME),
                 "--max-size",
-                str(MAX_FILE_SIZE),
+                "100000",
                 "--exclude-pattern",
                 "tests/",
                 "--include-pattern",
@@ -100,10 +35,11 @@
     ],
 )
 def test_cli_writes_file(tmp_path: Path, monkeypatch: MonkeyPatch, cli_args: List[str], expect_file: bool) -> None:
-    """Run the CLI and verify that the SARIF file is created (or not)."""
+    """Run the CLI and verify that the output file is created (or not)."""
     # Work inside an isolated temp directory
     monkeypatch.chdir(tmp_path)
 
+    # We can run the real thing since it works on local directories
     result = _invoke_isolated_cli_runner(cli_args)
 
     assert result.exit_code == 0, result.stderr
@@ -113,38 +49,31 @@
     assert f"Analysis complete! Output written to: {OUTPUT_FILE_NAME}" in stdout_lines
 
     # File side-effect
-    sarif_file = tmp_path / OUTPUT_FILE_NAME
-    assert sarif_file.exists() is expect_file, f"{OUTPUT_FILE_NAME} existence did not match expectation"
+    output_file = tmp_path / OUTPUT_FILE_NAME
+    assert output_file.exists() is expect_file, f"{OUTPUT_FILE_NAME} existence did not match expectation"
 
 
-def test_cli_with_stdout_output() -> None:
+def test_cli_with_stdout_output(tmp_path: Path, monkeypatch: MonkeyPatch) -> None:
     """Test CLI invocation with output directed to STDOUT."""
-    # Clean up any existing digest.txt file before test
-    if os.path.exists(OUTPUT_FILE_NAME):
-        os.remove(OUTPUT_FILE_NAME)
+    monkeypatch.chdir(tmp_path)
 
-    try:
-        result = _invoke_isolated_cli_runner(["./", "--output", "-", "--exclude-pattern", "tests/"])
+    result = _invoke_isolated_cli_runner(["./", "--output", "-", "--exclude-pattern", "tests/"])
 
-        # ─── core expectations (stdout) ────────────────────────────────────-
-        assert result.exit_code == 0, f"CLI exited with code {result.exit_code}, stderr: {result.stderr}"
-        assert "---" in result.stdout, "Expected file separator '---' not found in STDOUT"
-        assert (
-            "src/gitingest/cli.py" in result.stdout
-        ), "Expected content (e.g., src/gitingest/cli.py) not found in STDOUT"
-        assert not os.path.exists(OUTPUT_FILE_NAME), f"Output file {OUTPUT_FILE_NAME} was unexpectedly created."
+    # ─── core expectations (stdout) ────────────────────────────────────-
+    assert result.exit_code == 0, f"CLI exited with code {result.exit_code}, stderr: {result.stderr}"
+    assert "---" in result.stdout, "Expected file separator '---' not found in STDOUT"
+    assert (
+        "src/gitingest/cli.py" in result.stdout
+    ), "Expected content (e.g., src/gitingest/cli.py) not found in STDOUT"
+    assert not os.path.exists(OUTPUT_FILE_NAME), f"Output file {OUTPUT_FILE_NAME} was unexpectedly created."
 
-        # ─── the summary must *not* pollute STDOUT, must appear on STDERR ───
-        summary = "Analysis complete! Output sent to stdout."
-        stdout_lines = result.stdout.splitlines()
-        stderr_lines = result.stderr.splitlines()
-        assert summary not in stdout_lines, "Unexpected summary message found in STDOUT"
-        assert summary in stderr_lines, "Expected summary message not found in STDERR"
-        assert f"Output written to: {OUTPUT_FILE_NAME}" not in stderr_lines
-    finally:
-        # Clean up any digest.txt file that might have been created during test
-        if os.path.exists(OUTPUT_FILE_NAME):
-            os.remove(OUTPUT_FILE_NAME)
+    # ─── the summary must *not* pollute STDOUT, must appear on STDERR ───
+    summary = "Analysis complete! Output sent to stdout."
+    stdout_lines = result.stdout.splitlines()
+    stderr_lines = result.stderr.splitlines()
+    assert summary not in stdout_lines, "Unexpected summary message found in STDOUT"
+    assert summary in stderr_lines, "Expected summary message not found in STDERR"
+    assert f"Output written to: {OUTPUT_FILE_NAME}" not in stderr_lines
 
 
 def _invoke_isolated_cli_runner(args: List[str]) -> Result:
@@ -153,5 +82,4 @@
     if "mix_stderr" in signature(CliRunner.__init__).parameters:
         kwargs["mix_stderr"] = False  # Click 8.0–8.1
     runner = CliRunner(**kwargs)
-    return runner.invoke(main, args)
->>>>>>> 09ffc446
+    return runner.invoke(main, args)